use anyhow::{anyhow, Result};
use clap::{Arg, ArgAction, Command as ClapCommand};
use ctrlc;
use env_logger;
<<<<<<< HEAD
use m3u8_rs::{parse_playlist_res, Playlist};
use reqwest::blocking::Client;
use std::collections::{HashSet, VecDeque};
=======
use hls_to_udp::{PidTracker, TS_PACKET_SIZE};
#[cfg(feature = "libltntstools_enabled")]
use libltntstools::{PcrSmoother, StreamModel};
use m3u8_rs::{parse_playlist_res, Playlist};
use reqwest::blocking::Client;
use std::collections::{HashSet, VecDeque};
#[cfg(feature = "libltntstools_enabled")]
use std::io::Write;
use std::io::Write;
>>>>>>> ffdf2086
use std::sync::atomic::{AtomicBool, Ordering};
use std::sync::mpsc::RecvTimeoutError;
use std::sync::mpsc::{self, Receiver, SyncSender};
use std::sync::Arc;
use std::thread::{self, JoinHandle};
use std::time::{Duration, Instant};
use url::Url;

#[derive(Debug)]
struct DownloadedSegment {
    id: usize,
    data: Vec<u8>,
    duration: f64,
}

struct SegmentHistory {
    seen: HashSet<String>,
    queue: VecDeque<String>,
    capacity: usize,
}

impl SegmentHistory {
    fn new(capacity: usize) -> Self {
        Self {
            seen: HashSet::new(),
            queue: VecDeque::new(),
            capacity,
        }
    }

    fn contains(&self, uri: &str) -> bool {
        self.seen.contains(uri)
    }

    fn insert(&mut self, uri: String) {
        self.seen.insert(uri.clone());
        self.queue.push_back(uri);
        while self.queue.len() > self.capacity {
            if let Some(rem) = self.queue.pop_front() {
                self.seen.remove(&rem);
            }
        }
    }
}

fn resolve_segment_url(base: &Url, seg_path: &str) -> Result<Url> {
    base.join(seg_path)
        .map_err(|e| anyhow!("ResolveSegmentUrl: Failed URL join: {}", e))
}

fn receiver_thread(
    m3u8_url: String,
    start_time: u64,
    end_time: u64,
    poll_interval_ms: u64,
    hist_capacity: usize,
    vod: bool,
    tx: SyncSender<DownloadedSegment>,
    shutdown_flag: Arc<AtomicBool>,
    tx_shutdown: SyncSender<()>,
) -> JoinHandle<()> {
    thread::spawn(move || {
        let client = Client::new();
        let base_url = match Url::parse(&m3u8_url) {
            Ok(u) => u,
            Err(e) => {
                eprintln!("ReceiverThread: Invalid M3U8 URL: {}", e);
                return;
            }
        };
        let mut seg_history = SegmentHistory::new(hist_capacity);
        let mut next_seg_id: usize = 1;
        let mut first_poll = if vod { false } else { true };

        // Main loop
        loop {
            if shutdown_flag.load(Ordering::SeqCst) {
                log::info!("ReceiverThread: Shutdown flag set, exiting.");
                break;
            }
            let playlist_text = match client.get(&m3u8_url).send() {
                Ok(r) => {
                    if !r.status().is_success() {
                        eprintln!("ReceiverThread: 3U8 fetch HTTP error: {}", r.status());
                        thread::sleep(Duration::from_millis(100));
                        continue;
                    }
                    match r.text() {
                        Ok(txt) => txt,
                        Err(e) => {
                            eprintln!("ReceiverThread: M3U8 read error: {}", e);
                            thread::sleep(Duration::from_millis(100));
                            continue;
                        }
                    }
                }
                Err(e) => {
                    eprintln!("ReceiverThread: M3U8 request error: {}", e);
                    thread::sleep(Duration::from_millis(100));
                    continue;
                }
            };

            let parsed = parse_playlist_res(playlist_text.as_bytes());
            let media_pl = match parsed {
                Ok(Playlist::MediaPlaylist(mp)) => mp,
                Ok(_) => {
                    eprintln!("ReceiverThread: Got Master/unknown playlist...");
                    thread::sleep(Duration::from_millis(poll_interval_ms));
                    continue;
                }
                Err(e) => {
                    eprintln!("ReceiverThread: Parse error: {:?}, ignoring...", e);
                    thread::sleep(Duration::from_millis(poll_interval_ms));
                    continue;
                }
            };

            if first_poll {
                for seg in &media_pl.segments {
                    seg_history.insert(seg.uri.to_string());
                }
                first_poll = false;
                thread::sleep(Duration::from_millis(poll_interval_ms));
                continue;
            }

            for seg in &media_pl.segments {
                if shutdown_flag.load(Ordering::SeqCst) {
                    log::info!("ReceiverThread: Shutdown flag set, breaking loop.");
                    break;
                }

                // Format of segments for time calculations
                // http://127.0.0.1:9000/hls/channel01/2025/02/05/06/segment_20250205-060936__8511.ts
                // bucket, channel, year, month, day, hour, segment_YYYYMMDD-HHMMSS__INDEX.ts

                let uri = &seg.uri;
                if seg_history.contains(uri) {
                    continue;
                }
                seg_history.insert(uri.to_string());

                // If VOD mode is enabled, filter segments based on the start_time and end_time
                if vod && (start_time > 0 || end_time > 0) {
                    let parse_segment_offset = |uri: &str| -> Option<u64> {
                        let filename = uri.split('/').last()?;
                        if !filename.starts_with("segment_") {
                            return None;
                        }
                        let content = &filename["segment_".len()..]; // "YYYYMMDD-HHMMSS__INDEX.ts"
                        let parts: Vec<&str> = content.split("__").collect();
                        let datetime_part = parts.get(0)?; // "YYYYMMDD-HHMMSS"
                        let dt_parts: Vec<&str> = datetime_part.split('-').collect();
                        if dt_parts.len() != 2 {
                            return None;
                        }
                        let time_str = dt_parts[1]; // "HHMMSS"
                        if time_str.len() != 6 {
                            return None;
                        }
                        // Parse the minute and second fields only, ignoring the hour.
                        let min: u64 = time_str[2..4].parse().ok()?;
                        let sec: u64 = time_str[4..6].parse().ok()?;
                        // Return the offset in milliseconds from the beginning of the hour.
                        Some((min * 60 + sec) * 1000)
                    };

                    if let Some(offset_ms) = parse_segment_offset(uri) {
                        if offset_ms < start_time {
                            log::debug!(
                                "Skipping segment {}: offset {}ms is before start_time {}ms",
                                uri,
                                offset_ms,
                                start_time
                            );
                            continue;
                        }
                        if end_time > 0 && offset_ms > end_time {
                            log::info!(
                                "Segment {} offset {}ms exceeds end_time {}ms",
                                uri,
                                offset_ms,
                                end_time
                            );
                            if vod {
                                log::info!("VOD mode: finished processing required time range.");
                                shutdown_flag.store(true, Ordering::SeqCst);
                            }
                            break;
                        }
                    }
                }

                let seg_url = match resolve_segment_url(&base_url, uri) {
                    Ok(u) => u,
                    Err(e) => {
                        eprintln!("ReceiverThread: Bad segment URL: {}", e);
                        continue;
                    }
                };
                log::info!(
                    "ReceiverThread: Downloading segment {} => {}",
                    next_seg_id,
                    seg_url
                );

                let seg_bytes = match client.get(seg_url).send() {
                    Ok(resp) => {
                        if !resp.status().is_success() {
                            eprintln!("ReceiverThread: Segment fetch error: {}", resp.status());
                            continue;
                        }
                        match resp.bytes() {
                            Ok(b) => b.to_vec(),
                            Err(e) => {
                                eprintln!("ReceiverThread: Segment read err: {}", e);
                                continue;
                            }
                        }
                    }
                    Err(e) => {
                        eprintln!("ReceiverThread: Segment request error: {}", e);
                        continue;
                    }
                };

                let seg_struct = DownloadedSegment {
                    id: next_seg_id,
                    data: seg_bytes,
                    duration: seg.duration.into(),
                };
                if tx.send(seg_struct).is_err() {
                    eprintln!("ReceiverThread: Receiver dropped, downloader exiting.");
                    tx_shutdown.send(()).ok();
                    return;
                }
                next_seg_id += 1;
            }

            if vod || media_pl.end_list {
                log::info!("ReceiverThread: ENDLIST found => done downloading.");
                break;
            }

            thread::sleep(Duration::from_millis(poll_interval_ms));
        }
    })
}

fn sender_thread(
    udp_addr: String,
    latency: i32,
    pcr_pid_arg: u16,
    pkt_size: i32,
    smoother_buffers: i32,
    smoother_max_bytes: usize,
    udp_queue_size: usize,
    udp_send_buffer: usize,
    use_smoother: bool,
    vod: bool,
    output_file: String,
    rx: Receiver<DownloadedSegment>,
    shutdown_flag: Arc<AtomicBool>,
    tx_shutdown: SyncSender<()>,
) -> JoinHandle<()> {
    thread::spawn(move || {
        let pcr_pid = pcr_pid_arg;
        let mut stats_dropped = 0usize;
        let mut stats_sent = 0usize;

        log::debug!("SenderThread: Starting UDP sender thread with input values vod={} udp_addr={}, latency={}, pcr_pid={}, pkt_size={}, smoother_buffers={}, smoother_max_bytes={}, udp_queue_size={}, udp_send_buffer={}, use_smoother={}",
            vod, udp_addr, latency, pcr_pid, pkt_size, smoother_buffers, smoother_max_bytes, udp_queue_size, udp_send_buffer, use_smoother);

        // Create raw socket with socket2
        let socket = match socket2::Socket::new(
            socket2::Domain::IPV4,
            socket2::Type::DGRAM,
            Some(socket2::Protocol::UDP),
        ) {
            Ok(s) => s,
            Err(e) => {
                eprintln!("SenderThread: Socket creation error: {}", e);
                return;
            }
        };

        // Configure socket before converting to std::net::UdpSocket
        if udp_send_buffer > 0 {
            log::info!(
                "SenderThread: Setting send buffer to {} bytes.",
                udp_send_buffer
            );

            let desired_send_buffer = udp_send_buffer;
            if let Err(e) = socket.set_send_buffer_size(desired_send_buffer) {
                eprintln!("SenderThread: Failed to set send buffer: {}", e);
            }

            // Get actual buffer size
            match socket.send_buffer_size() {
                Ok(actual) => {
                    if actual < desired_send_buffer {
                        log::warn!(
                        "OS allocated {}KB send buffer (requested {}KB). Consider increasing system limits.",
                        actual / 1024,
                        desired_send_buffer / 1024
                    );
                    }
                }
                Err(e) => eprintln!("SenderThread: Couldn't get buffer size: {}", e),
            }
        }

        // Convert to stdlib socket
        let sock: std::net::UdpSocket = socket.into();

        // Keep socket in non-blocking mode (hybrid approach: we do small manual blocking when full)
        if let Err(e) = sock.set_nonblocking(true) {
            eprintln!("SenderThread: Failed to set non-blocking socket: {}", e);
            return;
        }

        // Connect the UDP socket
        if let Err(e) = sock.connect(&udp_addr) {
            eprintln!("SenderThread: Failed to connect UDP socket: {}", e);
            return;
        }

        let sock = Arc::new(sock); // Wrap in Arc for thread safety

        // --- Channels for the Smoother callback => UDP send thread
        let (smoother_tx, smoother_rx) = mpsc::sync_channel::<Vec<u8>>(udp_queue_size);

        // --- UDP-sending thread, reading from smoother_rx channel
        let sock_clone = Arc::clone(&sock);
        let shutdown_flag_clone = Arc::clone(&shutdown_flag);

        // Time-based approach to blocking, define a max wait:
        let max_block_ms = 10000; // ms total wait if OS buffer is full

        let udp_sender_thread = thread::spawn(move || {
            log::info!("SmootherThread: started (hybrid non-blocking + partial block).");

            // Create a PidTracker to track PIDs and Continuity Counter Errors
            let mut pid_tracker = PidTracker::new();

            loop {
                // We poll for new chunks with a short timeout, so we can check shutdown.
                match smoother_rx.recv_timeout(Duration::from_millis(100)) {
                    Ok(data) => {
                        if shutdown_flag_clone.load(Ordering::SeqCst) {
                            log::info!("SmootherThread: Shutdown flag set, exiting.");
                            break;
                        }

                        // Attempt to send this data to UDP
                        let start_time = Instant::now();

                        // Divide the data into packet size chunks (with a possible smaller chunk at the end)
                        for chunk in data.chunks(pkt_size as usize) {
                            let mut chunk_dropped = false;

                            // Check each TS packet for continuity errors
                            for packet_chunk in chunk.chunks(TS_PACKET_SIZE) {
                                if let Err(e) = pid_tracker
                                    .process_packet("UDPsender".to_string(), packet_chunk)
                                {
                                    log::error!(
                                        "HLStoUDP: (UDPsender) Error processing TS packet: {:?}",
                                        e
                                    );
                                    break;
                                }
                            }

                            loop {
                                match sock_clone.send(chunk) {
                                    Ok(bytes_sent) => {
                                        // For UDP all or nothing is typical,
                                        // but we log the sent bytes for completeness.
                                        stats_sent += 1;
                                        log::debug!(
                                            "SmootherThread: Packet of {} bytes sent from a chunk of {} bytes.",
                                            bytes_sent,
                                            chunk.len()
                                        );
                                        break;
                                    }
                                    Err(e) => {
                                        if e.kind() == std::io::ErrorKind::WouldBlock {
                                            let elapsed_ms = start_time.elapsed().as_millis();
                                            if elapsed_ms > max_block_ms as u128 {
                                                stats_dropped += 1;
                                                chunk_dropped = true;
                                                log::error!(
                                                    "SmootherThread: Socket still full after {}ms. Dropping chunk. (sent={}, dropped={})",
                                                    elapsed_ms,
                                                    stats_sent,
                                                    stats_dropped
                                                );
                                                break;
                                            }
                                            thread::sleep(Duration::from_millis(1));
                                        } else {
                                            stats_dropped += 1;
                                            chunk_dropped = true;
                                            log::error!(
                                                "SmootherThread: UDP error: {}. Dropping chunk. (sent={}, dropped={})",
                                                e,
                                                stats_sent,
                                                stats_dropped
                                            );
                                            break;
                                        }
                                    }
                                }
                            }
                            if chunk_dropped {
                                log::debug!(
                                    "SmootherThread: Chunk dropped due to blocking or error."
                                );
                            }
                        }

                        // Finally check for shutdown again
                        if shutdown_flag_clone.load(Ordering::SeqCst) {
                            log::info!("SmootherThread: Shutdown flag set, exiting.");
                            break;
                        }
                    }
                    Err(RecvTimeoutError::Timeout) => {
                        // Periodically check shutdown
                        if shutdown_flag_clone.load(Ordering::SeqCst) {
                            log::info!("SmootherThread: Shutdown flag set, exiting.");
                            break;
                        }
                        continue;
                    }
                    Err(RecvTimeoutError::Disconnected) => {
                        log::info!("SmootherThread: channel disconnected, exiting.");
                        break;
                    }
                }
            }
            log::info!(
                "SmootherThread: exiting. Sent={}, Dropped={}",
                stats_sent,
                stats_dropped
            );
        });

<<<<<<< HEAD
=======
        // --- If we are auto-detecting PCR, create a channel from the StreamModel callback
        #[cfg(feature = "libltntstools_enabled")]
        let (pcr_tx, pcr_rx) = mpsc::channel();

        #[cfg(feature = "libltntstools_enabled")]
        let sm_callback = move |pat: &mut libltntstools_sys::pat_s| {
            log::info!("StreamModelCallback: received PAT.");
            if pat.program_count > 0 {
                log::info!(
                    "StreamModelCallback: PAT has {} programs.",
                    pat.program_count
                );
                for i in 0..pat.program_count {
                    let p = &pat.programs[i as usize];
                    log::info!(
                        "StreamModelCallback: Program #{}: PID: 0x{:x}",
                        i,
                        p.program_number
                    );
                    if p.pmt.PCR_PID > 0 {
                        log::info!(
                            "StreamModelCallback: Program #{}: PCR PID: 0x{:x}",
                            i,
                            p.pmt.PCR_PID
                        );
                        let _ = pcr_tx.send(p.pmt.PCR_PID);
                        break;
                    }
                }
            } else {
                log::error!("StreamModelCallback: PAT has no programs.");
            }
        };

        // Conditionally create a StreamModel if pcr_pid_arg == 0
        #[cfg(feature = "libltntstools_enabled")]
        let mut model: Option<StreamModel<_>> = if pcr_pid_arg == 0 && use_smoother {
            Some(StreamModel::new(sm_callback))
        } else {
            None
        };

        // We'll create the smoother once we have a known pcr_pid
        #[cfg(feature = "libltntstools_enabled")]
        let mut smoother: Option<PcrSmoother<Box<dyn Fn(Vec<u8>) + Send>>> = None;

        // Create a PidTracker to track PIDs and Continuity Counter Errors
        let mut pid_tracker = PidTracker::new();

>>>>>>> ffdf2086
        // Process each downloaded segment from the receiver_thread
        while let Ok(seg) = rx.recv() {
            log::debug!(
                "SenderThread: Segment #{} => {} bytes, {} sec",
                seg.id,
                seg.data.len(),
                seg.duration
            );

            if shutdown_flag.load(Ordering::SeqCst) {
                log::info!("SenderThread: Shutdown flag set, exiting.");
                break;
            }

            // Now feed data into the PcrSmoother if we have a valid PID
            if !use_smoother || pcr_pid > 0 {
<<<<<<< HEAD
=======
                #[cfg(feature = "libltntstools_enabled")]
                if use_smoother && smoother.is_none() {
                    // create the smoother
                    smoother = Some(PcrSmoother::new(
                        pcr_pid,
                        smoother_buffers,
                        pkt_size,
                        latency,
                        Box::new(smoother_callback),
                    ));
                }

                // Write to output file if requested
                if !output_file.is_empty() {
                    if let Ok(mut f) = std::fs::OpenOptions::new()
                        .create(true)
                        .append(true)
                        .open(&output_file)
                    {
                        if let Err(e) = f.write_all(&seg.data) {
                            log::error!("SenderThread: Failed to write to output file: {}", e);
                        }
                    }
                }

                // Feed it into your continuity checker
                for packet_chunk in seg.data.chunks(TS_PACKET_SIZE) {
                    if let Err(e) =
                        pid_tracker.process_packet("ReceiveDownloadSegment".to_string(), &packet_chunk)
                    {
                        log::error!(
                            "HLStoUDP: (ReceiveDownloadSegment) Continuity error: {:?}",
                            e
                        );
                    }
                }

>>>>>>> ffdf2086
                if !use_smoother {
                    // send directly into channel as UDP packets
                    let ret = smoother_tx.send(seg.data.to_vec());
                    if let Err(e) = ret {
                        log::error!("SenderThread: UDP send error: {}", e);
                    }
                }
            }
        }

        // Tell the udp_sender_thread to shut down
        log::info!("SenderThread: sending shutdown signal to smoother thread.");
        let _ = tx_shutdown.send(());

        // Wait for the smoother thread to exit
        log::info!("SenderThread: waiting for smoother thread to exit...");
        let _ = udp_sender_thread.join();

        println!("SenderThread: exiting.");
    })
}

fn get_version() -> &'static str {
    env!("CARGO_PKG_VERSION")
}

fn main() -> Result<()> {
    let shutdown_flag = Arc::new(AtomicBool::new(false));
    let mut ctrl_counter = 0;
    ctrlc::set_handler({
        let shutdown_flag = Arc::clone(&shutdown_flag);
        move || {
            eprintln!("Got CTRL+C, shutting down gracefully...");
            shutdown_flag.store(true, Ordering::SeqCst);
            ctrl_counter += 1;
            if ctrl_counter >= 3 {
                eprintln!("Got CTRL+C 3 times, forcing exit.");
                std::process::exit(1);
            }
        }
    })
    .expect("Error setting Ctrl-C handler");
    let matches = ClapCommand::new("hls-udp-streamer")
        .version(get_version())
        .about("HLS to UDP relay using LibLTNTSTools StreamModel and Smoother")
        .arg(
            Arg::new("m3u8_url")
                .short('u')
                .long("m3u8-url")
                .required(true)
                .action(ArgAction::Set),
        )
        .arg(
            Arg::new("udp_output")
                .short('o')
                .long("udp-output")
                .required(true)
                .action(ArgAction::Set),
        )
        .arg(
            Arg::new("poll_ms")
                .short('p')
                .long("poll-ms")
                .default_value("100")
                .action(ArgAction::Set),
        )
        .arg(
            Arg::new("history_size")
                .short('s')
                .long("history-size")
                .default_value("999999")
                .action(ArgAction::Set),
        )
        .arg(
            Arg::new("verbose")
                .short('v')
                .long("verbose")
                .default_value("0")
                .action(ArgAction::Set),
        )
        .arg(
            Arg::new("latency")
                .short('l')
                .long("latency")
                .default_value("2000")
                .action(ArgAction::Set),
        )
        .arg(
            Arg::new("pcr_pid")
                .short('c')
                .long("pcr-pid")
                .default_value("0x00")
                .action(ArgAction::Set),
        )
        .arg(
            Arg::new("smoother_buffers")
                .long("smoother_buffers")
                .default_value("5000")
                .action(ArgAction::Set),
        )
        .arg(
            Arg::new("packet_size")
                .short('k')
                .long("packet-size")
                .default_value("1316")
                .action(ArgAction::Set),
        )
        .arg(
            Arg::new("segment_queue_size")
                .short('q')
                .long("segment-queue-size")
                .default_value("3")
                .action(ArgAction::Set),
        )
        .arg(
            Arg::new("udp_queue_size")
                .short('z')
                .long("udp-queue-size")
                .default_value("1")
                .action(ArgAction::Set),
        )
        .arg(
            Arg::new("udp_send_buffer")
                .short('b')
                .long("udp-send-buffer")
                .default_value("1358")
                .action(ArgAction::Set),
        )
        .arg(
            Arg::new("max_bytes_threshold")
                .long("max-bytes-threshold")
                .help("Maximum bytes in smoother queue before reset")
                .default_value("500_000_000"),
        )
        .arg(
            Arg::new("use_smoother")
                .long("use-smoother")
                .action(clap::ArgAction::SetTrue)
                .help("Use the PcrSmoother for rate control (default: false)"),
        )
        .arg(
            Arg::new("vod")
                .long("vod")
                .action(clap::ArgAction::SetTrue)
                .help("Use VOD mode (default: false)"),
        )
        .arg(
            Arg::new("start_time")
                .long("start-time")
                .help("Start time offset in milliseconds from start of m3u8 playlist for VOD mode (default: 0)")
                .default_value("0"),
        )
        .arg(
            Arg::new("end_time")
                .long("end-time")
                .help("End time offset in milliseconds from start of m3u8 playlist for VOD mode (default: 0 - end of playlist)")
                .default_value("0"),
        )
        .arg(
            Arg::new("output_file")
                .short('f')
                .long("output-file")
                .help("Output file for debugging")
                .default_value("")
                .action(ArgAction::Set),
        )
        .get_matches();

    let output_file = matches.get_one::<String>("output_file").unwrap().clone();
    let start_time = matches
        .get_one::<String>("start_time")
        .unwrap()
        .parse::<u64>()
        .unwrap_or(0);
    let end_time = matches
        .get_one::<String>("end_time")
        .unwrap()
        .parse::<u64>()
        .unwrap_or(0);
    let vod = matches.get_flag("vod");
    let max_bytes_threshold = matches
        .get_one::<String>("max_bytes_threshold")
        .unwrap()
        .parse::<usize>()
        .unwrap_or(500_000_000);
    let udp_queue_size = matches
        .get_one::<String>("udp_queue_size")
        .unwrap()
        .parse::<usize>()
        .unwrap_or(1);
    let udp_send_buffer = matches
        .get_one::<String>("udp_send_buffer")
        .unwrap()
        .parse::<usize>()
        .unwrap_or(1358);
    let segment_queue_size = matches
        .get_one::<String>("segment_queue_size")
        .unwrap()
        .parse::<usize>()
        .unwrap_or(3);
    let pkt_size = matches
        .get_one::<String>("packet_size")
        .unwrap()
        .parse::<i32>()
        .unwrap_or(1316);
    let smoother_buffers = matches
        .get_one::<String>("smoother_buffers")
        .unwrap()
        .parse::<i32>()
        .unwrap_or(5000);
    let latency = matches
        .get_one::<String>("latency")
        .unwrap()
        .parse::<i32>()
        .unwrap_or(2000);
    let pcr_pid_str = matches.get_one::<String>("pcr_pid").unwrap();
    let pcr_pid = if pcr_pid_str.starts_with("0x") {
        u16::from_str_radix(&pcr_pid_str[2..], 16).unwrap_or(0x00)
    } else {
        pcr_pid_str.parse::<u16>().unwrap_or(0x00)
    };
    let m3u8_url = matches.get_one::<String>("m3u8_url").unwrap().clone();
    let udp_out = matches.get_one::<String>("udp_output").unwrap().clone();
    let poll_ms = matches
        .get_one::<String>("poll_ms")
        .unwrap()
        .parse::<u64>()
        .unwrap_or(100);
    let hist_cap = matches
        .get_one::<String>("history_size")
        .unwrap()
        .parse::<usize>()
        .unwrap_or(999999);
    let verbose = matches
        .get_one::<String>("verbose")
        .unwrap()
        .parse::<u8>()
        .unwrap_or(0);
    if verbose > 0 {
        let log_level = match verbose {
            1 => log::LevelFilter::Info,
            2 => log::LevelFilter::Debug,
            _ => log::LevelFilter::Trace,
        };
        env_logger::Builder::new()
            .filter_level(log_level)
            .format_timestamp_secs()
            .init();
    } else {
        env_logger::Builder::new()
            .filter_level(log::LevelFilter::Info)
            .format_timestamp_secs()
            .init();
    }

    log::info!("HLStoUDP: Logging initialized. Starting main()...");

    println!("Starting udp-to-hls:");
    println!("  Version: {}", get_version());
    println!("  M3U8 URL: {}", m3u8_url);
    println!("  UDP Target: {}", udp_out);
    println!("  Poll Interval: {} ms", poll_ms);
    println!("  History Size: {}", hist_cap);
    println!("  Latency: {} ms", latency);
    println!("  PCR PID: 0x{:x}", pcr_pid);
    println!("  Smoother Buffers: {}", smoother_buffers);
    println!("  Packet Size: {} bytes", pkt_size);
    println!("  Verbose: {}", verbose);
    println!("  Segment Queue Size: {}", segment_queue_size);
    println!("  UDP Queue Size: {}", udp_queue_size);
    println!("  UDP Send Buffer Size: {}", udp_send_buffer);
    println!("  Start Time: {} ms", start_time);
    println!("  End Time: {} ms", end_time);
    println!("  VOD Mode: {}", vod);
    println!("  Use Smoother: {}", use_smoother);
    println!("  Max Bytes Threshold: {}", max_bytes_threshold);
    println!("  Output File: {:?}", output_file);

    let use_smoother = false;

    let (tx, rx) = mpsc::sync_channel(segment_queue_size);
    let (tx_shutdown, rx_shutdown) = mpsc::sync_channel(1000);
    let dl_handle = receiver_thread(
        m3u8_url,
        start_time,
        end_time,
        poll_ms,
        hist_cap,
        vod.clone(),
        tx,
        shutdown_flag.clone(),
        tx_shutdown.clone(),
    );
    let _sender_handle = sender_thread(
        udp_out,
        latency,
        pcr_pid,
        pkt_size,
        smoother_buffers,
        max_bytes_threshold,
        udp_queue_size,
        udp_send_buffer,
        use_smoother,
        vod,
        output_file,
        rx,
        shutdown_flag.clone(),
        tx_shutdown.clone(),
    );

    loop {
        thread::sleep(Duration::from_millis(100));
        if shutdown_flag.load(Ordering::SeqCst) {
            break;
        }
        if let Ok(_) = rx_shutdown.try_recv() {
            log::info!("Main: Shutdown signal received, breaking loop.");
            shutdown_flag.store(true, Ordering::SeqCst);
            break;
        }
    }

    log::info!("Main: Waiting for downloader thread to exit...");
    dl_handle.join().unwrap();

    // FIXME: This is causing a deadlock, need to figure out why
    //log::info!("Main: Waiting for sender thread to exit...");
    //sender_handle.join().unwrap();

    println!("HLStoUDP: Main thread exiting.");
    Ok(())
}<|MERGE_RESOLUTION|>--- conflicted
+++ resolved
@@ -2,21 +2,11 @@
 use clap::{Arg, ArgAction, Command as ClapCommand};
 use ctrlc;
 use env_logger;
-<<<<<<< HEAD
+use hls_to_udp::{PidTracker, TS_PACKET_SIZE};
 use m3u8_rs::{parse_playlist_res, Playlist};
 use reqwest::blocking::Client;
 use std::collections::{HashSet, VecDeque};
-=======
-use hls_to_udp::{PidTracker, TS_PACKET_SIZE};
-#[cfg(feature = "libltntstools_enabled")]
-use libltntstools::{PcrSmoother, StreamModel};
-use m3u8_rs::{parse_playlist_res, Playlist};
-use reqwest::blocking::Client;
-use std::collections::{HashSet, VecDeque};
-#[cfg(feature = "libltntstools_enabled")]
 use std::io::Write;
-use std::io::Write;
->>>>>>> ffdf2086
 use std::sync::atomic::{AtomicBool, Ordering};
 use std::sync::mpsc::RecvTimeoutError;
 use std::sync::mpsc::{self, Receiver, SyncSender};
@@ -469,58 +459,9 @@
             );
         });
 
-<<<<<<< HEAD
-=======
-        // --- If we are auto-detecting PCR, create a channel from the StreamModel callback
-        #[cfg(feature = "libltntstools_enabled")]
-        let (pcr_tx, pcr_rx) = mpsc::channel();
-
-        #[cfg(feature = "libltntstools_enabled")]
-        let sm_callback = move |pat: &mut libltntstools_sys::pat_s| {
-            log::info!("StreamModelCallback: received PAT.");
-            if pat.program_count > 0 {
-                log::info!(
-                    "StreamModelCallback: PAT has {} programs.",
-                    pat.program_count
-                );
-                for i in 0..pat.program_count {
-                    let p = &pat.programs[i as usize];
-                    log::info!(
-                        "StreamModelCallback: Program #{}: PID: 0x{:x}",
-                        i,
-                        p.program_number
-                    );
-                    if p.pmt.PCR_PID > 0 {
-                        log::info!(
-                            "StreamModelCallback: Program #{}: PCR PID: 0x{:x}",
-                            i,
-                            p.pmt.PCR_PID
-                        );
-                        let _ = pcr_tx.send(p.pmt.PCR_PID);
-                        break;
-                    }
-                }
-            } else {
-                log::error!("StreamModelCallback: PAT has no programs.");
-            }
-        };
-
-        // Conditionally create a StreamModel if pcr_pid_arg == 0
-        #[cfg(feature = "libltntstools_enabled")]
-        let mut model: Option<StreamModel<_>> = if pcr_pid_arg == 0 && use_smoother {
-            Some(StreamModel::new(sm_callback))
-        } else {
-            None
-        };
-
-        // We'll create the smoother once we have a known pcr_pid
-        #[cfg(feature = "libltntstools_enabled")]
-        let mut smoother: Option<PcrSmoother<Box<dyn Fn(Vec<u8>) + Send>>> = None;
-
         // Create a PidTracker to track PIDs and Continuity Counter Errors
         let mut pid_tracker = PidTracker::new();
 
->>>>>>> ffdf2086
         // Process each downloaded segment from the receiver_thread
         while let Ok(seg) = rx.recv() {
             log::debug!(
@@ -537,20 +478,6 @@
 
             // Now feed data into the PcrSmoother if we have a valid PID
             if !use_smoother || pcr_pid > 0 {
-<<<<<<< HEAD
-=======
-                #[cfg(feature = "libltntstools_enabled")]
-                if use_smoother && smoother.is_none() {
-                    // create the smoother
-                    smoother = Some(PcrSmoother::new(
-                        pcr_pid,
-                        smoother_buffers,
-                        pkt_size,
-                        latency,
-                        Box::new(smoother_callback),
-                    ));
-                }
-
                 // Write to output file if requested
                 if !output_file.is_empty() {
                     if let Ok(mut f) = std::fs::OpenOptions::new()
@@ -576,7 +503,6 @@
                     }
                 }
 
->>>>>>> ffdf2086
                 if !use_smoother {
                     // send directly into channel as UDP packets
                     let ret = smoother_tx.send(seg.data.to_vec());
@@ -851,7 +777,6 @@
     println!("  Start Time: {} ms", start_time);
     println!("  End Time: {} ms", end_time);
     println!("  VOD Mode: {}", vod);
-    println!("  Use Smoother: {}", use_smoother);
     println!("  Max Bytes Threshold: {}", max_bytes_threshold);
     println!("  Output File: {:?}", output_file);
 

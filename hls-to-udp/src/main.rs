use anyhow::{anyhow, Result};
use clap::{Arg, ArgAction, Command as ClapCommand};
use ctrlc;
use env_logger;
<<<<<<< HEAD
use hls_to_udp::{PidTracker, TS_PACKET_SIZE};
=======
#[cfg(feature = "smoother")]
use libltntstools::{PcrSmoother, StreamModel};
>>>>>>> b9dfe877
use m3u8_rs::{parse_playlist_res, Playlist};
use mpegts_pid_tracker::{PidTracker, TS_PACKET_SIZE};
use reqwest::blocking::Client;
use std::borrow::Cow;
use std::collections::{HashSet, VecDeque};
use std::io::Write;
use std::net::UdpSocket;
use std::sync::atomic::{AtomicBool, Ordering};
use std::sync::mpsc::RecvTimeoutError;
use std::sync::mpsc::{self, SyncSender};
use std::sync::Arc;
use std::thread::{self, JoinHandle};
use std::time::{Duration, Instant};
use url::Url;

#[derive(Debug)]
struct DownloadedSegment {
    id: usize,
    data: Vec<u8>,
    duration: f64,
    uri: String,
}

struct SegmentHistory {
    seen: HashSet<String>,
    queue: VecDeque<String>,
    capacity: usize,
}

impl SegmentHistory {
    fn new(capacity: usize) -> Self {
        Self {
            seen: HashSet::new(),
            queue: VecDeque::new(),
            capacity,
        }
    }

    fn contains(&self, uri: &str) -> bool {
        self.seen.contains(uri)
    }

    fn insert(&mut self, uri: String) {
        self.seen.insert(uri.clone());
        self.queue.push_back(uri);
        while self.queue.len() > self.capacity {
            if let Some(rem) = self.queue.pop_front() {
                self.seen.remove(&rem);
            }
        }
    }
}

fn resolve_segment_url(base: &Url, seg_path: &str) -> Result<Url> {
    base.join(seg_path)
        .map_err(|e| anyhow!("HLStoUDP: ResolveSegmentUrl: Failed URL join: {}", e))
}

fn receiver_thread(
    m3u8_url: String,
    start_time: u64,
    end_time: u64,
    poll_interval_ms: u64,
    hist_capacity: usize,
    vod: bool,
    tx: SyncSender<DownloadedSegment>,
    shutdown_flag: Arc<AtomicBool>,
    tx_shutdown: SyncSender<()>,
) -> JoinHandle<()> {
    thread::spawn(move || {
        let client = Client::new();
        let base_url = match Url::parse(&m3u8_url) {
            Ok(u) => u,
            Err(e) => {
                log::error!("HLStoUDP: ReceiverThread Invalid M3U8 URL: {}", e);
                return;
            }
        };
        let mut seg_history = SegmentHistory::new(hist_capacity);
        let mut next_seg_id: usize = 1;
        let mut first_poll = if vod { false } else { true };

        // Main loop
        loop {
            if shutdown_flag.load(Ordering::SeqCst) {
                println!("HLStoUDP: ReceiverThread Shutdown flag set, exiting.");
                break;
            }
            let playlist_text = match client.get(&m3u8_url).send() {
                Ok(r) => {
                    if !r.status().is_success() {
                        log::error!(
                            "HLStoUDP: ReceiverThread 3U8 fetch HTTP error: {}",
                            r.status()
                        );
                        thread::sleep(Duration::from_millis(100));
                        continue;
                    }
                    match r.text() {
                        Ok(txt) => txt,
                        Err(e) => {
                            log::error!("HLStoUDP: ReceiverThread M3U8 read error: {}", e);
                            thread::sleep(Duration::from_millis(100));
                            continue;
                        }
                    }
                }
                Err(e) => {
                    log::error!("HLStoUDP: ReceiverThread M3U8 request error: {}", e);
                    thread::sleep(Duration::from_millis(100));
                    continue;
                }
            };

            let parsed = parse_playlist_res(playlist_text.as_bytes());
            let media_pl = match parsed {
                Ok(Playlist::MediaPlaylist(mp)) => mp,
                Ok(Playlist::MasterPlaylist(mp)) => {
                    log::info!("HLStoUDP: ReceiverThread Got Master playlist, parsing...");

                    /* get the variant that has the largest bandwidth */
                    let mut variant = None;
                    let mut best_bandwidth = 0;
                    for v in &mp.variants {
                        if v.bandwidth > best_bandwidth {
                            best_bandwidth = v.bandwidth;
                            variant = Some(v);
                        }
                    }
                    if variant.is_none() {
                        log::error!("HLStoUDP: ReceiverThread No valid variant found.");
                        thread::sleep(Duration::from_millis(poll_interval_ms));
                        continue;
                    }
                    let best_playlist = if let Some(variant) = variant {
                        let mut variant_uri = variant.uri.clone();
                        /* check if we have a relative url or not via http: prefix, adjust variant_uri if needed, getting the original m3u8_url's base */
                        if variant_uri.starts_with("http:")
                            || variant_uri.starts_with("https:")
                            || variant_uri.starts_with(".")
                            || variant_uri.starts_with("/")
                            || variant_uri.starts_with("#")
                        {
                            if variant_uri.starts_with("#") {
                                continue;
                            }
                        } else {
                            let mut base_uri = base_url.clone();
                            /* get path dirname without end file */
                            let path_parts: Vec<&str> = base_uri.path_segments().unwrap().collect();
                            let path_dirname = path_parts.join("/");
                            base_uri.set_path(path_dirname.as_str());
                            base_uri.set_query(None);
                            base_uri.set_fragment(None);
                            variant_uri = base_uri.join(&variant_uri).unwrap().to_string();
                        };
                        let variant_playlist_text = match client.get(&variant_uri).send() {
                            Ok(r) => {
                                if !r.status().is_success() {
                                    log::error!(
                                        "HLStoUDP: ReceiverThread Variant playlist {} fetch HTTP error: {}",
                                        variant_uri,
                                        r.status()
                                    );
                                    continue;
                                }
                                match r.text() {
                                    Ok(txt) => txt,
                                    Err(e) => {
                                        log::error!(
                                            "HLStoUDP: ReceiverThread Variant playlist {} read error: {}",
                                            variant_uri,
                                            e
                                        );
                                        continue;
                                    }
                                }
                            }
                            Err(e) => {
                                log::error!(
                                    "HLStoUDP: ReceiverThread Variant playlist {} request error: {}",
                                    variant_uri,
                                    e
                                );
                                continue;
                            }
                        };
                        let pl = parse_playlist_res(variant_playlist_text.as_bytes());
                        let variant_media_pl = match pl {
                            Ok(Playlist::MediaPlaylist(mp)) => mp,
                            Ok(Playlist::MasterPlaylist(_)) => {
                                log::error!("HLStoUDP: ReceiverThread Got nested Master playlist, ignoring...");
                                continue;
                            }
                            Err(e) => {
                                log::error!(
                                    "HLStoUDP: ReceiverThread Parse error in variant playlist: {:?}, ignoring...",
                                    e
                                );
                                continue;
                            }
                        };
                        variant_media_pl
                    } else {
                        log::error!("HLStoUDP: ReceiverThread No valid sub-playlist found.");
                        thread::sleep(Duration::from_millis(poll_interval_ms));
                        continue;
                    };
                    best_playlist
                }
                Err(e) => {
                    log::error!("HLStoUDP: ReceiverThread Parse error: {:?}, ignoring...", e);
                    thread::sleep(Duration::from_millis(poll_interval_ms));
                    continue;
                }
            };

            if media_pl.segments.is_empty() {
                log::warn!("HLStoUDP: ReceiverThread No segments found in playlist.");
                thread::sleep(Duration::from_millis(poll_interval_ms));
                continue;
            }

            if first_poll {
                for seg in &media_pl.segments {
                    seg_history.insert(seg.uri.to_string());
                }
                first_poll = false;
                thread::sleep(Duration::from_millis(poll_interval_ms));
                continue;
            }

            for seg in &media_pl.segments {
                if shutdown_flag.load(Ordering::SeqCst) {
                    println!("HLStoUDP: ReceiverThread Shutdown flag set, breaking loop.");
                    break;
                }

                // Format of segments for time calculations
                // http://127.0.0.1:9000/hls/channel01/2025/02/05/06/segment_20250205-060936__8511.ts
                // bucket, channel, year, month, day, hour, segment_YYYYMMDD-HHMMSS__INDEX.ts

                let mut seg_uri = seg.uri.clone();
                if seg_uri.starts_with("http:")
                    || seg_uri.starts_with("https:")
                    || seg_uri.starts_with(".")
                    || seg_uri.starts_with("/")
                    || seg_uri.starts_with("#")
                {
                    if seg_uri.starts_with("#") {
                        continue;
                    }
                } else {
                    let mut base_uri = base_url.clone();
                    /* get path dirname without end file */
                    let path_parts: Vec<&str> = base_uri.path_segments().unwrap().collect();
                    let path_dirname = path_parts.join("/");
                    base_uri.set_path(path_dirname.as_str());
                    base_uri.set_query(None);
                    base_uri.set_fragment(None);
                    seg_uri = base_uri.join(&seg_uri).unwrap().to_string();
                };
                let uri = &seg_uri;

                /* confirm a valid uri */
                if uri.is_empty() {
                    log::error!("HLStoUDP: ReceiverThread Empty segment URI, skipping.");
                    continue;
                }

                if seg_history.contains(uri) {
                    continue;
                }

                /* check uri is proper format with uri crate */
                if Url::parse(uri).is_err() {
                    log::error!("HLStoUDP: ReceiverThread Bad format for URI: {}", uri);
                    continue;
                }

                /* make sure we have a .ts extension on the uri, split off the ?... parts first */
                let uri_main = uri.split('?').next().unwrap();
                if !uri_main.ends_with(".ts") {
                    log::error!(
                        "HLStoUDP: ReceiverThread Bad segment, not a .ts file URI: {}",
                        uri
                    );
                    continue;
                }

                seg_history.insert(uri.to_string());

                // If VOD mode is enabled, filter segments based on the start_time and end_time
                if vod && (start_time > 0 || end_time > 0) {
                    let parse_segment_offset = |uri: &str| -> Option<u64> {
                        let filename = uri.split('/').last()?;
                        if !filename.starts_with("segment_") {
                            return None;
                        }
                        let content = &filename["segment_".len()..]; // "YYYYMMDD-HHMMSS__INDEX.ts"
                        let parts: Vec<&str> = content.split("__").collect();
                        let datetime_part = parts.get(0)?; // "YYYYMMDD-HHMMSS"
                        let dt_parts: Vec<&str> = datetime_part.split('-').collect();
                        if dt_parts.len() != 2 {
                            return None;
                        }
                        let time_str = dt_parts[1]; // "HHMMSS"
                        if time_str.len() != 6 {
                            return None;
                        }
                        // Parse the minute and second fields only, ignoring the hour.
                        let min: u64 = time_str[2..4].parse().ok()?;
                        let sec: u64 = time_str[4..6].parse().ok()?;
                        // Return the offset in milliseconds from the beginning of the hour.
                        Some((min * 60 + sec) * 1000)
                    };

                    if let Some(offset_ms) = parse_segment_offset(uri) {
                        if offset_ms < start_time {
                            log::debug!(
                                "HLStoUDP: Skipping segment {}: offset {}ms is before start_time {}ms",
                                uri,
                                offset_ms,
                                start_time
                            );
                            continue;
                        }
                        if end_time > 0 && offset_ms > end_time {
                            log::debug!(
                                "HLStoUDP: Segment {} offset {}ms exceeds end_time {}ms",
                                uri,
                                offset_ms,
                                end_time
                            );
                            if vod {
                                log::debug!(
                                    "HLStoUDP: VOD mode: finished processing required time range."
                                );
                            }
                            break;
                        }
                    }
                }

                let seg_url = match resolve_segment_url(&base_url, uri) {
                    Ok(u) => u,
                    Err(e) => {
                        log::error!(
                            "HLStoUDP: ReceiverThread Bad segment URL: {} for url {}",
                            e,
                            uri
                        );
                        continue;
                    }
                };
                log::debug!(
                    "HLStoUDP: ReceiverThread Downloading segment {} => {}",
                    next_seg_id,
                    seg_url
                );

                let seg_bytes = match client.get(seg_url.clone()).send() {
                    Ok(resp) => {
                        if !resp.status().is_success() {
                            log::error!(
                                "HLStoUDP: ReceiverThread Segment fetch error: {} for url {}",
                                resp.status(),
                                seg_url
                            );
                            continue;
                        }
                        match resp.bytes() {
                            Ok(b) => b.to_vec(),
                            Err(e) => {
                                log::error!(
                                    "HLStoUDP: ReceiverThread Segment read err: {} for url {}",
                                    e,
                                    seg_url
                                );
                                continue;
                            }
                        }
                    }
                    Err(e) => {
                        log::error!(
                            "HLStoUDP: ReceiverThread Segment request error: {} for url {}",
                            e,
                            seg_url
                        );
                        continue;
                    }
                };

                let seg_struct = DownloadedSegment {
                    id: next_seg_id,
                    data: seg_bytes,
                    duration: seg.duration.into(),
                    uri: uri.to_string(),
                };
                if tx.send(seg_struct).is_err() {
                    // get error information
                    log::error!("HLStoUDP: ReceiverThread Receiver dropped, downloader exiting");
                    tx_shutdown.send(()).ok();
                    return;
                }
                /* sleep duration of segment */
                if vod {
                    thread::sleep(Duration::from_millis(
                        ((seg.duration * 1000.0) * 0.80) as u64,
                    ));
                }

                next_seg_id += 1;
            }

            if media_pl.end_list {
                log::warn!("HLStoUDP: ReceiverThread ENDLIST found => done downloading.");
                break;
            } else if vod {
                log::warn!("HLStoUDP: ReceiverThread VOD mode: done downloading.");
                break;
            } else {
                thread::sleep(Duration::from_millis(poll_interval_ms));
            }
        }
    })
}

fn sender_thread(
    udp_addr: String,
    latency: i32,
    pcr_pid_arg: u16,
    pkt_size: i32,
    min_pkt_size: i32,
    smoother_buffers: i32,
    smoother_max_bytes: usize,
    udp_queue_size: usize,
    udp_send_buffer: usize,
    use_smoother: bool,
    vod: bool,
    output_file: String,
    rx: mpsc::Receiver<DownloadedSegment>,
    shutdown_flag: Arc<AtomicBool>,
    tx_shutdown: SyncSender<()>,
) -> JoinHandle<()> {
    thread::spawn(move || {
        let pcr_pid = pcr_pid_arg;
        let mut total_bytes_dropped = 0usize;
        let mut total_bytes_sent = 0usize;

        log::debug!(
            "SenderThread: Starting UDP sender thread with input values vod={} udp_addr={}, latency={}, pcr_pid={}, pkt_size={}, smoother_buffers={}, smoother_max_bytes={}, udp_queue_size={}, udp_send_buffer={}, use_smoother={}",
            vod, udp_addr, latency, pcr_pid, pkt_size, smoother_buffers, smoother_max_bytes, udp_queue_size, udp_send_buffer, use_smoother
        );

        // Create raw socket with socket2
        let socket = match socket2::Socket::new(
            socket2::Domain::IPV4,
            socket2::Type::DGRAM,
            Some(socket2::Protocol::UDP),
        ) {
            Ok(s) => s,
            Err(e) => {
                log::error!("HLStoUDP: SenderThread Socket creation error: {}", e);
                return;
            }
        };

        // Configure socket before converting to std::net::UdpSocket
        if udp_send_buffer > 0 {
            log::info!(
                "HLStoUDP: SenderThread Setting send buffer to {} bytes.",
                udp_send_buffer
            );
            let desired_send_buffer = udp_send_buffer;
            if let Err(e) = socket.set_send_buffer_size(desired_send_buffer) {
                log::error!("HLStoUDP: SenderThread Failed to set send buffer: {}", e);
            }
            match socket.send_buffer_size() {
                Ok(actual) => {
                    if actual < desired_send_buffer {
                        log::warn!(
                            "HLStoUDP: OS allocated {}KB send buffer (requested {}KB). Consider increasing system limits.",
                            actual / 1024,
                            desired_send_buffer / 1024
                        );
                    }
                }
                Err(e) => log::error!("HLStoUDP: SenderThread Couldn't get buffer size: {}", e),
            }
        }

        // Convert to stdlib socket
        let sock: UdpSocket = socket.into();

        // Keep socket in non-blocking mode (hybrid approach: we do small manual blocking when full)
        if let Err(e) = sock.set_nonblocking(true) {
            log::error!(
                "HLStoUDP: SenderThread Failed to set non-blocking socket: {}",
                e
            );
            return;
        }

        // Connect the UDP socket
        if let Err(e) = sock.connect(&udp_addr) {
            log::error!(
                "HLStoUDP: SenderThread: Failed to connect UDP socket: {}",
                e
            );
            return;
        }

        let sock = Arc::new(sock); // Wrap in Arc for thread safety

        // --- Channels for the Smoother callback => UDP send thread
        let (udp_tx, udp_rx) = mpsc::sync_channel::<Arc<Vec<u8>>>(udp_queue_size);

        let sock_clone = Arc::clone(&sock);
        let shutdown_flag_clone = Arc::clone(&shutdown_flag);

        // Time-based approach to blocking, define a max wait:
        let max_block_ms = 10000; // ms total wait if OS buffer is full
        let timeout_interval = Duration::from_millis(3000); // 3 seconds

        // Use a VecDeque as a ring buffer to avoid memmove overhead.
        // We'll buffer the 7 * 188 byte packets till we have a complete packet and up to N MB.
        let mut buffer: VecDeque<u8> = VecDeque::with_capacity(1024 * 1024 * 10);
        let min_packet_size = min_pkt_size as usize;
        let max_packet_size = pkt_size as usize;

        let mut frame_time_micros = 10; // N micros per 188 byte packet
        let wait_time_micros = 1000; // 1ms wait time when blocking

        let capture_start_time = Instant::now();

        let udp_sender_thread_shutdown_flag = Arc::clone(&shutdown_flag);

        let udp_sender_thread = thread::spawn(move || {
            println!("HLStoUDP: UDPThread started (hybrid non-blocking + partial block).");

            // Create a PidTracker to track PIDs and Continuity Counter Errors
            let mut pid_tracker = PidTracker::new();

            while !udp_sender_thread_shutdown_flag.load(Ordering::SeqCst) {
                // We poll for new chunks with a short timeout, so we can check shutdown.
                match udp_rx.recv_timeout(timeout_interval) {
                    Ok(arc_data) => {
                        // Use the inner Vec<u8> from the Arc wrapper.
                        let data = arc_data.as_ref();
                        if shutdown_flag_clone.load(Ordering::SeqCst) {
                            log::warn!("HLStoUDP: UDPThread Shutdown flag set, exiting.");
                            break;
                        }

                        // Check if appending data would exceed our buffer capacity.
                        if buffer.len() + data.len() > buffer.capacity() {
                            log::warn!(
                                "HLStoUDP: UDPThread Buffer full, dropping data. (buffer={} bytes, data={} bytes)",
                                buffer.len(),
                                data.len()
                            );
                            continue;
                        }

                        // Extend our VecDeque with the new data.
                        buffer.extend(data.iter().copied());

                        // Process only if we have enough data for a full packet
                        if buffer.len() < min_packet_size {
                            log::debug!(
                                "HLStoUDP: UDPThread Buffer not full yet ({} bytes).",
                                buffer.len()
                            );
                            continue;
                        }

                        // Attempt to send this data to UDP
                        let buffer_start_time = Instant::now();
                        let mut index = 0;
                        let mut last_packet_send_time = Instant::now();

                        while buffer.len() >= min_packet_size {
                            // Determine the packet size to send (up to max_packet_size, aligned on TS_PACKET_SIZE)
                            let available = buffer.len();
                            let mut packet_size = max_packet_size;
                            if available < max_packet_size {
                                packet_size = available - (available % TS_PACKET_SIZE);
                            }
                            if packet_size == 0 {
                                break;
                            }
                            // Zero-copy: obtain a slice from the front of the buffer without draining.
                            let chunk: Cow<[u8]> = {
                                let (first, second) = buffer.as_slices();
                                if first.len() >= packet_size {
                                    Cow::Borrowed(&first[0..packet_size])
                                } else {
                                    // Data is wrapped around; this case is expected to be rare.
                                    // Fall back to creating a temporary buffer.
                                    let mut temp = Vec::with_capacity(packet_size);
                                    temp.extend_from_slice(first);
                                    temp.extend_from_slice(&second[0..(packet_size - first.len())]);
                                    Cow::Owned(temp)
                                }
                            };

                            // Check each TS packet for continuity errors
                            for packet_chunk in chunk.as_ref().chunks(TS_PACKET_SIZE) {
                                if let Err(e) = pid_tracker
                                    .process_packet("UDPsender".to_string(), packet_chunk)
                                {
                                    if e == 0xFFFF {
                                        log::error!(
                                            "HLStoUDP: (UDPSender) Bad packet of size {} bytes for {} of {} chunks of {} bytes total is bad, dropping segment.",
                                            packet_chunk.len(),
                                            index,
                                            chunk.as_ref().len() / TS_PACKET_SIZE,
                                            chunk.as_ref().len()
                                        );
                                        index += 1;
                                        continue;
                                    } else {
                                        log::error!(
                                            "HLStoUDP: (UDPsender) Error processing TS packet: {:?}",
                                            e
                                        );
                                    }
                                }
                            }

                            loop {
                                // Calculate sending rate information.
                                let elapsed_ms = capture_start_time.elapsed().as_millis();
                                let sent_bytes = total_bytes_sent;
                                let sent_bps = if elapsed_ms <= 0 {
                                    0
                                } else {
                                    sent_bytes as u32 * 8 / elapsed_ms as u32
                                };
                                log::debug!(
                                    "HLStoUDP: UDPThread Sending {} bytes buffer at {} bps (sent={} bytes, dropped={} bytes)",
                                    chunk.as_ref().len(),
                                    sent_bps,
                                    total_bytes_sent,
                                    total_bytes_dropped
                                );

                                /* get current bitrate and adjust frame_time_micros to keep bitrate from bursting */
                                let elapsed = last_packet_send_time.elapsed();
                                let elapsed_micros = elapsed.as_micros();
                                if elapsed_micros > 0 {
                                    let sent_bps = (chunk.as_ref().len() as u64 * 8 * 1000000)
                                        / elapsed_micros as u64;
                                    log::debug!(
                                        "HLStoUDP: UDPThread Sent {} bytes in {} micros, rate {} bps.",
                                        chunk.as_ref().len(),
                                        elapsed_micros,
                                        sent_bps
                                    );
                                    // Adjust frame_time_micros to keep bitrate from bursting
                                    if sent_bps > 0 {
                                        frame_time_micros =
                                            (chunk.as_ref().len() as u64 * 8 * 1000000) / sent_bps;
                                    }
                                }

                                // calculate how long we should sleep to maintain a constant rate
                                let sleep_time_micros: u64 = (chunk.as_ref().len() / TS_PACKET_SIZE)
                                    as u64
                                    * frame_time_micros as u64;

                                match sock_clone.send(chunk.as_ref()) {
                                    Ok(bytes_sent) => {
                                        log::debug!(
                                            "HLStoUDP: UDPThread Packet of {} bytes sent from a chunk of {} bytes at {} bps.",
                                            bytes_sent,
                                            chunk.as_ref().len(),
                                            sent_bps
                                        );
                                        if bytes_sent < chunk.as_ref().len() {
                                            log::warn!(
                                                "HLStoUDP: UDPThread Partial send of {} bytes from a chunk of {} bytes at {} bps.",
                                                bytes_sent,
                                                chunk.as_ref().len(),
                                                sent_bps
                                            );
                                            // Adjust the chunk pointer and retry sending the remainder.
                                            let mut unsent_offset = bytes_sent;
                                            while unsent_offset < chunk.as_ref().len() {
                                                match sock_clone
                                                    .send(&chunk.as_ref()[unsent_offset..])
                                                {
                                                    Ok(n) => {
                                                        unsent_offset += n;
                                                    }
                                                    Err(e) => {
                                                        if e.kind()
                                                            == std::io::ErrorKind::WouldBlock
                                                        {
                                                            thread::sleep(Duration::from_micros(
                                                                wait_time_micros,
                                                            ));
                                                            continue;
                                                        } else {
                                                            total_bytes_dropped +=
                                                                chunk.as_ref().len();
                                                            log::error!(
                                                                "HLStoUDP: UDPThread UDP error: {}. Dropping {} byte chunk. (sent={} bytes, dropped={} bytes, rate={} bps)",
                                                                e,
                                                                chunk.as_ref().len(),
                                                                total_bytes_sent,
                                                                total_bytes_dropped,
                                                                sent_bps
                                                            );
                                                            break;
                                                        }
                                                    }
                                                }
                                            }
                                            total_bytes_sent += chunk.as_ref().len();
                                            /* check last send time and calculate packet time left to wait */
                                            let elapsed = last_packet_send_time.elapsed();
                                            if !vod
                                                && elapsed
                                                    < Duration::from_micros(sleep_time_micros)
                                            {
                                                let sleep_time =
                                                    Duration::from_micros(sleep_time_micros)
                                                        - elapsed;
                                                thread::sleep(sleep_time);
                                            }
                                            last_packet_send_time = Instant::now();
                                            break;
                                        }
                                        total_bytes_sent += chunk.as_ref().len();
                                        /* check last send time and calculate packet time left to wait */
                                        let elapsed = last_packet_send_time.elapsed();
                                        if !vod
                                            && elapsed < Duration::from_micros(sleep_time_micros)
                                        {
                                            let sleep_time =
                                                Duration::from_micros(sleep_time_micros) - elapsed;
                                            thread::sleep(sleep_time);
                                        }
                                        last_packet_send_time = Instant::now();
                                        break;
                                    }
                                    Err(e) => {
                                        if e.kind() == std::io::ErrorKind::WouldBlock {
                                            let elapsed_ms =
                                                buffer_start_time.elapsed().as_millis();
                                            if elapsed_ms > max_block_ms as u128 {
                                                total_bytes_dropped += chunk.as_ref().len();
                                                log::error!(
                                                    "HLStoUDP: UDPThread Socket still full after {} ms. Dropping {} byte chunk. (sent={} bytes, dropped={} bytes, rate={} bps)",
                                                    elapsed_ms,
                                                    chunk.as_ref().len(),
                                                    total_bytes_sent,
                                                    total_bytes_dropped,
                                                    sent_bps
                                                );
                                                break;
                                            }
                                            log::warn!(
                                                "HLStoUDP: UDPThread Socket full, waiting for buffer space for {} bytes, elapsed {} ms, rate {} bps.",
                                                chunk.as_ref().len(), elapsed_ms, sent_bps
                                            );
                                            thread::sleep(Duration::from_micros(wait_time_micros));
                                        } else {
                                            total_bytes_dropped += chunk.as_ref().len();
                                            log::error!(
                                                "HLStoUDP: UDPThread UDP error: {}. Dropping {} byte chunk. (sent={} bytes, dropped={} bytes, rate={} bps)",
                                                e,
                                                chunk.as_ref().len(),
                                                total_bytes_sent,
                                                total_bytes_dropped,
                                                sent_bps
                                            );
                                            break;
                                        }
                                    }
                                }
                            }
                            // Instead of draining via collect (which copies), remove used bytes with pop_front.
                            for _ in 0..packet_size {
                                buffer.pop_front();
                            }
                            index += 1;
                        }

                        // Finally, check for shutdown again
                        if shutdown_flag_clone.load(Ordering::SeqCst) {
                            log::warn!("HLStoUDP: UDPThread Shutdown flag set, exiting.");
                            break;
                        }
                    }
                    Err(RecvTimeoutError::Timeout) => {
                        // Periodically check shutdown
                        if shutdown_flag_clone.load(Ordering::SeqCst) {
                            log::warn!("HLStoUDP: UDPThread Shutdown flag set, exiting.");
                            break;
                        }
                        continue;
                    }
                    Err(RecvTimeoutError::Disconnected) => {
                        log::warn!("HLStoUDP: UDPThread channel disconnected, exiting.");
                        break;
                    }
                }
            }
            log::warn!(
                "HLStoUDP: UDPThread exiting. Sent={} bytes, Dropped={} bytes",
                total_bytes_sent,
                total_bytes_dropped
            );
        });

<<<<<<< HEAD
        // Create a PidTracker to track PIDs and Continuity Counter Errors
        let mut pid_tracker = PidTracker::new();
=======
        // --- If we are auto-detecting PCR, create a channel from the StreamModel callback
        #[cfg(feature = "smoother")]
        let (pcr_tx, pcr_rx) = mpsc::channel();

        #[cfg(feature = "smoother")]
        let sm_callback = move |pat: &mut libltntstools_sys::pat_s| {
            log::warn!("HLStoUDP: StreamModelCallback received PAT.");
            if pat.program_count > 0 {
                log::debug!(
                    "HLStoUDP: StreamModelCallback PAT has {} programs.",
                    pat.program_count
                );
                for i in 0..pat.program_count {
                    let p = &pat.programs[i as usize];
                    log::debug!(
                        "HLStoUDP: StreamModelCallback Program #{}: PID: 0x{:x}",
                        i,
                        p.program_number
                    );
                    if p.pmt.PCR_PID > 0 {
                        log::info!(
                            "HLStoUDP: StreamModelCallback Program #{}: PCR PID: 0x{:x}",
                            i,
                            p.pmt.PCR_PID
                        );
                        let _ = pcr_tx.send(p.pmt.PCR_PID);
                        break;
                    }
                }
            } else {
                log::error!("StreamModelCallback: PAT has no programs.");
            }
        };

        // Conditionally create a StreamModel if pcr_pid_arg == 0
        #[cfg(feature = "smoother")]
        let mut model: Option<StreamModel<_>> = if pcr_pid_arg == 0 && use_smoother {
            Some(StreamModel::new(sm_callback))
        } else {
            None
        };

        // We'll create the smoother once we have a known pcr_pid
        #[cfg(feature = "smoother")]
        let mut smoother: Option<PcrSmoother<Box<dyn Fn(Vec<u8>) + Send>>> = None;
>>>>>>> b9dfe877

        // vecdec buffer to hold UDP packets while we are detecting the stream model PCR PID
        let mut buffer: VecDeque<u8> = VecDeque::with_capacity(1024 * 1024 * 10);

        // Process each downloaded segment from the receiver thread
        while let Ok(seg) = rx.recv() {
            log::debug!(
                "HLStoUDP: SenderThread Segment #{} => {} bytes, {} sec, URI: {}",
                seg.id,
                seg.data.len(),
                seg.duration,
                seg.uri
            );

            if shutdown_flag.load(Ordering::SeqCst) {
                log::warn!("HLStoUDP: SenderThread Shutdown flag set, exiting.");
                break;
            }

            // Now feed data into the PcrSmoother if we have a valid PID
            if !use_smoother || pcr_pid > 0 {
                // Write to output file if requested
                if !output_file.is_empty() {
                    if let Ok(mut f) = std::fs::OpenOptions::new()
                        .create(true)
                        .append(true)
                        .open(&output_file)
                    {
                        if let Err(e) = f.write_all(&seg.data) {
                            log::error!(
                                "HLStoUDP: SenderThread Failed to write to output file: {}",
                                e
                            );
                        }
                    }
                } else {
                    log::error!(
                        "HLStoUDP: SenderThread Failed to open output file: {}",
                        output_file
                    );
                }

                // Feed it into your continuity checker
                let mut index = 0;
                for packet_chunk in seg.data.chunks(TS_PACKET_SIZE) {
                    if let Err(e) = pid_tracker
                        .process_packet("ReceiveDownloadSegment".to_string(), packet_chunk)
                    {
                        if e == 0xFFFF {
                            log::error!(
                                "HLStoUDP: (ReceiveDownloadSegment) Bad packet of size {} bytes for {} of {} chunks of {} bytes total is bad, dropping segment. URI: {}",
                                packet_chunk.len(),
                                index,
                                seg.data.len() / TS_PACKET_SIZE,
                                seg.data.len(),
                                seg.uri
                            );
                            continue;
                        } else {
                            log::error!(
                                "HLStoUDP: (ReceiveDownloadSegment) Continuity error: {:?} in segment {} of {} chunks of {} bytes total. URI: {}",
                                e, index, seg.data.len() / TS_PACKET_SIZE, seg.data.len(), seg.uri
                            );
                        }
                    }

                    if !use_smoother {
                        // Send directly into channel as UDP packets, wrapping data in an Arc.
                        if let Err(e) = udp_tx.send(Arc::new(packet_chunk.to_vec())) {
                            log::error!("HLStoUDP: SenderThread UDP send error: {}", e);
                        }
                    }
                    index += 1;
                }
            }

            // Move the received data into our buffer without copying each byte.
            // Extend the VecDeque with the data from seg.data.
            if buffer.len() + seg.data.len() > buffer.capacity() {
                log::warn!(
                    "HLStoUDP: SenderThread Buffer full, dropping data. (buffer={} bytes, data={} bytes)",
                    buffer.len(),
                    seg.data.len()
                );
                continue;
            }
            buffer.extend(seg.data);

            // Process full TS packets from the buffer, removing data as it is sent.
            while (pcr_pid > 0 || !use_smoother) && buffer.len() >= min_packet_size {
                // Drain exactly min_packet_size bytes from the front.
                let packet_chunk: Vec<u8> = buffer.drain(0..min_packet_size).collect();

                if !use_smoother {
                    // Send the packet directly to the UDP sender thread wrapped in an Arc.
                    if let Err(e) = udp_tx.send(Arc::new(packet_chunk)) {
                        log::error!("HLStoUDP: SenderThread UDP send error: {}", e);
                    }
                } else {
                    // If we have a valid PCR PID, create the PcrSmoother
                }
            }

            // If we have not yet determined a valid PCR PID,
            // keep the data in the buffer for later processing.
        }

        // Tell the udp_sender_thread to shut down
        log::warn!("HLStoUDP: SenderThread sending shutdown signal to smoother thread.");
        let _ = tx_shutdown.send(());

        // Wait for the smoother thread to exit
        log::info!("HLStoUDP: SenderThread waiting for smoother thread to exit...");
        let _ = udp_sender_thread.join();

        println!("HLStoUDP: SenderThread exiting.");
    })
}

fn get_version() -> &'static str {
    env!("CARGO_PKG_VERSION")
}

fn main() -> Result<()> {
    let shutdown_flag = Arc::new(AtomicBool::new(false));
    let mut ctrl_counter = 0;
    ctrlc::set_handler({
        let shutdown_flag = Arc::clone(&shutdown_flag);
        move || {
            eprintln!("HLStoUDP: Got CTRL+C, shutting down gracefully...");
            shutdown_flag.store(true, Ordering::SeqCst);
            ctrl_counter += 1;
            if ctrl_counter >= 3 {
                eprintln!("HLStoUDP: Got CTRL+C 3 times, forcing exit.");
                std::process::exit(1);
            }
        }
    })
    .expect("Error setting Ctrl-C handler");
    let matches = ClapCommand::new("hls-udp-streamer")
        .version(get_version())
        .about("HLS to UDP relay using LibLTNTSTools StreamModel and Smoother")
        .arg(
            Arg::new("m3u8_url")
                .short('u')
                .long("m3u8-url")
                .required(true)
                .action(ArgAction::Set),
        )
        .arg(
            Arg::new("udp_output")
                .short('o')
                .long("udp-output")
                .required(true)
                .action(ArgAction::Set),
        )
        .arg(
            Arg::new("poll_ms")
                .short('p')
                .long("poll-ms")
                .default_value("100")
                .action(ArgAction::Set),
        )
        .arg(
            Arg::new("history_size")
                .short('s')
                .long("history-size")
                .default_value("999999")
                .action(ArgAction::Set),
        )
        .arg(
            Arg::new("verbose")
                .short('v')
                .long("verbose")
                .default_value("0")
                .action(ArgAction::Set),
        )
        .arg(
            Arg::new("latency")
                .short('l')
                .long("latency")
                .default_value("2000")
                .action(ArgAction::Set),
        )
        .arg(
            Arg::new("pcr_pid")
                .short('c')
                .long("pcr-pid")
                .default_value("0x00")
                .action(ArgAction::Set),
        )
        .arg(
            Arg::new("smoother_buffers")
                .long("smoother_buffers")
                .default_value("5000")
                .action(ArgAction::Set),
        )
        .arg(
            Arg::new("packet_size")
                .short('k')
                .long("packet-size")
                .default_value("1316")
                .action(ArgAction::Set),
        )
        .arg(
            Arg::new("min_packet_size")
                .short('m')
                .long("min-packet-size")
                .default_value("1316")
                .action(ArgAction::Set),
        )
        .arg(
            Arg::new("segment_queue_size")
                .short('q')
                .long("segment-queue-size")
                .default_value("10")
                .action(ArgAction::Set),
        )
        .arg(
            Arg::new("udp_queue_size")
                .short('z')
                .long("udp-queue-size")
                .default_value("512")
                .action(ArgAction::Set),
        )
        .arg(
            Arg::new("udp_send_buffer")
                .short('b')
                .long("udp-send-buffer")
                .default_value("0")
                .action(ArgAction::Set),
        )
        .arg(
            Arg::new("max_bytes_threshold")
                .long("max-bytes-threshold")
                .help("Maximum bytes in smoother queue before reset")
                .default_value("500_000_000"),
        )
        .arg(
            Arg::new("use_smoother")
                .long("use-smoother")
                .action(ArgAction::SetTrue)
                .help("Use the PcrSmoother for rate control (default: false)"),
        )
        .arg(
            Arg::new("vod")
                .long("vod")
                .action(ArgAction::SetTrue)
                .help("Use VOD mode (default: false)"),
        )
        .arg(
            Arg::new("start_time")
                .long("start-time")
                .help("Start time offset in milliseconds from start of m3u8 playlist for VOD mode (default: 0)")
                .default_value("0"),
        )
        .arg(
            Arg::new("end_time")
                .long("end-time")
                .help("End time offset in milliseconds from start of m3u8 playlist for VOD mode (default: 0 - end of playlist)")
                .default_value("0"),
        )
        .arg(
            Arg::new("output_file")
                .short('f')
                .long("output-file")
                .help("Output file for debugging")
                .default_value("")
                .action(ArgAction::Set),
        )
        .arg(
            Arg::new("quiet")
                .long("quiet")
                .help("Suppress all non error output")
                .action(ArgAction::SetTrue),
        )
        .get_matches();

    log::debug!("HLStoUDP: Command-line arguments parsed: {:?}", matches);
    println!("HLStoUDP: version: {}", get_version());

    let quiet = matches.get_flag("quiet");
    let output_file = matches.get_one::<String>("output_file").unwrap().clone();
    let start_time = matches
        .get_one::<String>("start_time")
        .unwrap()
        .parse::<u64>()
        .unwrap_or(0);
    let end_time = matches
        .get_one::<String>("end_time")
        .unwrap()
        .parse::<u64>()
        .unwrap_or(0);
    let vod = matches.get_flag("vod");
    let max_bytes_threshold = matches
        .get_one::<String>("max_bytes_threshold")
        .unwrap()
        .parse::<usize>()
        .unwrap_or(500_000_000);
    let udp_queue_size = matches
        .get_one::<String>("udp_queue_size")
        .unwrap()
        .parse::<usize>()
        .unwrap_or(512);
    let udp_send_buffer = matches
        .get_one::<String>("udp_send_buffer")
        .unwrap()
        .parse::<usize>()
        .unwrap_or(0);
    let segment_queue_size = matches
        .get_one::<String>("segment_queue_size")
        .unwrap()
        .parse::<usize>()
        .unwrap_or(10);
    let pkt_size = matches
        .get_one::<String>("packet_size")
        .unwrap()
        .parse::<i32>()
        .unwrap_or(1316);
    let min_pkt_size = matches
        .get_one::<String>("min_packet_size")
        .unwrap()
        .parse::<i32>()
        .unwrap_or(1316);
    let smoother_buffers = matches
        .get_one::<String>("smoother_buffers")
        .unwrap()
        .parse::<i32>()
        .unwrap_or(5000);
    let latency = matches
        .get_one::<String>("latency")
        .unwrap()
        .parse::<i32>()
        .unwrap_or(2000);
    let pcr_pid_str = matches.get_one::<String>("pcr_pid").unwrap();
    let pcr_pid = if pcr_pid_str.starts_with("0x") {
        u16::from_str_radix(&pcr_pid_str[2..], 16).unwrap_or(0x00)
    } else {
        pcr_pid_str.parse::<u16>().unwrap_or(0x00)
    };
    let m3u8_url = matches.get_one::<String>("m3u8_url").unwrap().clone();
    let udp_out = matches.get_one::<String>("udp_output").unwrap().clone();
    let poll_ms = matches
        .get_one::<String>("poll_ms")
        .unwrap()
        .parse::<u64>()
        .unwrap_or(100);
    let hist_cap = matches
        .get_one::<String>("history_size")
        .unwrap()
        .parse::<usize>()
        .unwrap_or(999999);
    let verbose = matches
        .get_one::<String>("verbose")
        .unwrap()
        .parse::<u8>()
        .unwrap_or(0);
    if quiet {
        env_logger::Builder::new()
            .filter_level(log::LevelFilter::Warn)
            .format_timestamp_secs()
            .init();
    } else if verbose > 0 {
        let log_level = match verbose {
            1 => log::LevelFilter::Warn,
            2 => log::LevelFilter::Info,
            3 => log::LevelFilter::Debug,
            _ => log::LevelFilter::Trace,
        };
        env_logger::Builder::new()
            .filter_level(log_level)
            .format_timestamp_secs()
            .init();
    } else {
        env_logger::Builder::new()
            .filter_level(log::LevelFilter::Error)
            .format_timestamp_secs()
            .init();
    }
    log::info!("HLStoUDP: Logging initialized. Starting main()...");

    println!("Starting udp-to-hls:");
    println!("  Version: {}", get_version());
    println!("  M3U8 URL: {}", m3u8_url);
    println!("  UDP Target: {}", udp_out);
    println!("  Poll Interval: {} ms", poll_ms);
    println!("  History Size: {}", hist_cap);
    println!("  Latency: {} ms", latency);
    println!("  PCR PID: 0x{:x}", pcr_pid);
    println!("  Smoother Buffers: {}", smoother_buffers);
    println!("  Packet Size: {} bytes", pkt_size);
    println!("  Verbose: {}", verbose);
    println!("  Segment Queue Size: {}", segment_queue_size);
    println!("  UDP Queue Size: {}", udp_queue_size);
    println!("  UDP Send Buffer Size: {}", udp_send_buffer);
    println!("  Start Time: {} ms", start_time);
    println!("  End Time: {} ms", end_time);
    println!("  VOD Mode: {}", vod);
    println!("  Max Bytes Threshold: {}", max_bytes_threshold);
    println!("  Output File: {:?}", output_file);

    let use_smoother = false;

    let (tx, rx) = mpsc::sync_channel(segment_queue_size);
    let (tx_shutdown, rx_shutdown) = mpsc::sync_channel(1000);
    let receiver_handle = receiver_thread(
        m3u8_url,
        start_time,
        end_time,
        poll_ms,
        hist_cap,
        vod.clone(),
        tx,
        shutdown_flag.clone(),
        tx_shutdown.clone(),
    );
    let sender_handle = sender_thread(
        udp_out,
        latency,
        pcr_pid,
        pkt_size,
        min_pkt_size,
        smoother_buffers,
        max_bytes_threshold,
        udp_queue_size,
        udp_send_buffer,
        use_smoother,
        vod,
        output_file,
        rx,
        shutdown_flag.clone(),
        tx_shutdown.clone(),
    );

    loop {
        thread::sleep(Duration::from_millis(100));
        if shutdown_flag.load(Ordering::SeqCst) {
            break;
        }
        if let Ok(_) = rx_shutdown.try_recv() {
            log::warn!("HLStoUDP: Shutdown signal received, breaking loop.");
            shutdown_flag.store(true, Ordering::SeqCst);
            break;
        }
    }

    log::info!("Main: Waiting for sender thread to exit...");
    sender_handle.join().unwrap();

    println!("Main: Waiting for receiver thread to exit...");
    receiver_handle.join().unwrap();

    println!("HLStoUDP: Main thread exiting.");
    Ok(())
}<|MERGE_RESOLUTION|>--- conflicted
+++ resolved
@@ -2,12 +2,6 @@
 use clap::{Arg, ArgAction, Command as ClapCommand};
 use ctrlc;
 use env_logger;
-<<<<<<< HEAD
-use hls_to_udp::{PidTracker, TS_PACKET_SIZE};
-=======
-#[cfg(feature = "smoother")]
-use libltntstools::{PcrSmoother, StreamModel};
->>>>>>> b9dfe877
 use m3u8_rs::{parse_playlist_res, Playlist};
 use mpegts_pid_tracker::{PidTracker, TS_PACKET_SIZE};
 use reqwest::blocking::Client;
@@ -826,57 +820,8 @@
             );
         });
 
-<<<<<<< HEAD
         // Create a PidTracker to track PIDs and Continuity Counter Errors
         let mut pid_tracker = PidTracker::new();
-=======
-        // --- If we are auto-detecting PCR, create a channel from the StreamModel callback
-        #[cfg(feature = "smoother")]
-        let (pcr_tx, pcr_rx) = mpsc::channel();
-
-        #[cfg(feature = "smoother")]
-        let sm_callback = move |pat: &mut libltntstools_sys::pat_s| {
-            log::warn!("HLStoUDP: StreamModelCallback received PAT.");
-            if pat.program_count > 0 {
-                log::debug!(
-                    "HLStoUDP: StreamModelCallback PAT has {} programs.",
-                    pat.program_count
-                );
-                for i in 0..pat.program_count {
-                    let p = &pat.programs[i as usize];
-                    log::debug!(
-                        "HLStoUDP: StreamModelCallback Program #{}: PID: 0x{:x}",
-                        i,
-                        p.program_number
-                    );
-                    if p.pmt.PCR_PID > 0 {
-                        log::info!(
-                            "HLStoUDP: StreamModelCallback Program #{}: PCR PID: 0x{:x}",
-                            i,
-                            p.pmt.PCR_PID
-                        );
-                        let _ = pcr_tx.send(p.pmt.PCR_PID);
-                        break;
-                    }
-                }
-            } else {
-                log::error!("StreamModelCallback: PAT has no programs.");
-            }
-        };
-
-        // Conditionally create a StreamModel if pcr_pid_arg == 0
-        #[cfg(feature = "smoother")]
-        let mut model: Option<StreamModel<_>> = if pcr_pid_arg == 0 && use_smoother {
-            Some(StreamModel::new(sm_callback))
-        } else {
-            None
-        };
-
-        // We'll create the smoother once we have a known pcr_pid
-        #[cfg(feature = "smoother")]
-        let mut smoother: Option<PcrSmoother<Box<dyn Fn(Vec<u8>) + Send>>> = None;
->>>>>>> b9dfe877
-
         // vecdec buffer to hold UDP packets while we are detecting the stream model PCR PID
         let mut buffer: VecDeque<u8> = VecDeque::with_capacity(1024 * 1024 * 10);
 

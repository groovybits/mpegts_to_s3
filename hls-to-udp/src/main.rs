--- conflicted
+++ resolved
@@ -589,11 +589,6 @@
                 .help("Maximum bytes in smoother queue before reset")
                 .default_value("500_000_000"),
         )
-<<<<<<< HEAD
-        .get_matches();
-
-    let use_smoother = false;
-=======
         .arg(
             Arg::new("use_smoother")
                 .long("use-smoother")
@@ -631,11 +626,6 @@
         .parse::<u64>()
         .unwrap_or(0);
     let vod = matches.get_flag("vod");
-    #[cfg(not(feature = "libltntstools_enabled"))]
-    let mut use_smoother = matches.get_flag("use_smoother");
-    #[cfg(feature = "libltntstools_enabled")]
-    let use_smoother = matches.get_flag("use_smoother");
->>>>>>> e3c445ee
     let max_bytes_threshold = matches
         .get_one::<String>("max_bytes_threshold")
         .unwrap()
@@ -729,6 +719,8 @@
     println!("  UDP Send Buffer Size: {}", udp_send_buffer);
     println!("  Start Time: {} ms", start_time);
     println!("  End Time: {} ms", end_time);
+
+    let use_smoother = false;
 
     let (tx, rx) = mpsc::sync_channel(segment_queue_size);
     let (tx_shutdown, rx_shutdown) = mpsc::sync_channel(1000);

--- conflicted
+++ resolved
@@ -720,30 +720,6 @@
 
         let (udp_tx, udp_rx) = mpsc::sync_channel::<Bytes>(udp_queue_size);
 
-<<<<<<< HEAD
-=======
-        #[cfg(feature = "smoother")]
-        let udp_callback_arc = {
-            let udp_tx_cloned = udp_tx.clone();
-            let tx_shutdown_cloned = tx_shutdown.clone();
-            Arc::new(move |v: Vec<u8>| {
-                log::debug!(
-                    "HLStoUDP: SmootherCallback received buffer with {} bytes for UDP.",
-                    v.len()
-                );
-                if let Err(e) = udp_tx_cloned.send(Bytes::from(v)) {
-                    log::error!(
-                        "HLStoUDP SmootherCallback: Failed to send buffer to UDP thread: {}",
-                        e
-                    );
-                    tx_shutdown_cloned.send(()).ok();
-                    /* exit program */
-                    std::process::exit(1);
-                }
-            })
-        };
-
->>>>>>> 616206d5
         let sock_clone = Arc::clone(&sock);
         let shutdown_flag_clone = Arc::clone(&shutdown_flag);
 

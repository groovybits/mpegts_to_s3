use anyhow::{anyhow, Result};
use clap::{Arg, ArgAction, Command as ClapCommand};
use ctrlc;
use env_logger;
use hls_to_udp::{PidTracker, TS_PACKET_SIZE};
<<<<<<< HEAD
=======
#[cfg(feature = "smoother")]
use libltntstools::{PcrSmoother, StreamModel};
>>>>>>> c75298cc
use m3u8_rs::{parse_playlist_res, Playlist};
use reqwest::blocking::Client;
use std::collections::{HashSet, VecDeque};
use std::io::Write;
use std::net::UdpSocket;
use std::sync::atomic::{AtomicBool, Ordering};
use std::sync::mpsc::RecvTimeoutError;
use std::sync::mpsc::{self, SyncSender};
use std::sync::Arc;
use std::thread::{self, JoinHandle};
use std::time::{Duration, Instant};
use url::Url;

#[derive(Debug)]
struct DownloadedSegment {
    id: usize,
    data: Vec<u8>,
    duration: f64,
    uri: String,
}

struct SegmentHistory {
    seen: HashSet<String>,
    queue: VecDeque<String>,
    capacity: usize,
}

impl SegmentHistory {
    fn new(capacity: usize) -> Self {
        Self {
            seen: HashSet::new(),
            queue: VecDeque::new(),
            capacity,
        }
    }

    fn contains(&self, uri: &str) -> bool {
        self.seen.contains(uri)
    }

    fn insert(&mut self, uri: String) {
        self.seen.insert(uri.clone());
        self.queue.push_back(uri);
        while self.queue.len() > self.capacity {
            if let Some(rem) = self.queue.pop_front() {
                self.seen.remove(&rem);
            }
        }
    }
}

fn resolve_segment_url(base: &Url, seg_path: &str) -> Result<Url> {
    base.join(seg_path)
        .map_err(|e| anyhow!("HLStoUDP: ResolveSegmentUrl: Failed URL join: {}", e))
}

fn receiver_thread(
    m3u8_url: String,
    start_time: u64,
    end_time: u64,
    poll_interval_ms: u64,
    hist_capacity: usize,
    vod: bool,
    tx: SyncSender<DownloadedSegment>,
    shutdown_flag: Arc<AtomicBool>,
    tx_shutdown: SyncSender<()>,
) -> JoinHandle<()> {
    thread::spawn(move || {
        let client = Client::new();
        let base_url = match Url::parse(&m3u8_url) {
            Ok(u) => u,
            Err(e) => {
                log::error!("HLStoUDP: ReceiverThread Invalid M3U8 URL: {}", e);
                return;
            }
        };
        let mut seg_history = SegmentHistory::new(hist_capacity);
        let mut next_seg_id: usize = 1;
        let mut first_poll = if vod { false } else { true };

        // Main loop
        loop {
            if shutdown_flag.load(Ordering::SeqCst) {
                println!("HLStoUDP: ReceiverThread Shutdown flag set, exiting.");
                break;
            }
            let playlist_text = match client.get(&m3u8_url).send() {
                Ok(r) => {
                    if !r.status().is_success() {
                        log::error!(
                            "HLStoUDP: ReceiverThread 3U8 fetch HTTP error: {}",
                            r.status()
                        );
                        thread::sleep(Duration::from_millis(100));
                        continue;
                    }
                    match r.text() {
                        Ok(txt) => txt,
                        Err(e) => {
                            log::error!("HLStoUDP: ReceiverThread M3U8 read error: {}", e);
                            thread::sleep(Duration::from_millis(100));
                            continue;
                        }
                    }
                }
                Err(e) => {
                    log::error!("HLStoUDP: ReceiverThread M3U8 request error: {}", e);
                    thread::sleep(Duration::from_millis(100));
                    continue;
                }
            };

            let parsed = parse_playlist_res(playlist_text.as_bytes());
            let media_pl = match parsed {
                Ok(Playlist::MediaPlaylist(mp)) => mp,
                Ok(Playlist::MasterPlaylist(mp)) => {
                    log::info!("HLStoUDP: ReceiverThread Got Master playlist, parsing...");

                    /* get the variant that has the largest bandwidth */
                    let mut variant = None;
                    let mut best_bandwidth = 0;
                    for v in &mp.variants {
                        if v.bandwidth > best_bandwidth {
                            best_bandwidth = v.bandwidth;
                            variant = Some(v);
                        }
                    }
                    if variant.is_none() {
                        log::error!("HLStoUDP: ReceiverThread No valid variant found.");
                        thread::sleep(Duration::from_millis(poll_interval_ms));
                        continue;
                    }
                    let best_playlist = if let Some(variant) = variant {
                        let mut variant_uri = variant.uri.clone();
                        /* check if we have a relative url or not via http: prefix, adjust variant_uri if needed, getting the original m3u8_url's base */
                        if variant_uri.starts_with("http:")
                            || variant_uri.starts_with("https:")
                            || variant_uri.starts_with(".")
                            || variant_uri.starts_with("/")
                            || variant_uri.starts_with("#")
                        {
                            if variant_uri.starts_with("#") {
                                continue;
                            }
                        } else {
                            let mut base_uri = base_url.clone();
                            /* get path dirname without end file */
                            let path_parts: Vec<&str> = base_uri.path_segments().unwrap().collect();
                            let path_dirname = path_parts.join("/");
                            base_uri.set_path(path_dirname.as_str());
                            base_uri.set_query(None);
                            base_uri.set_fragment(None);
                            variant_uri = base_uri.join(&variant_uri).unwrap().to_string();
                        };
                        let variant_playlist_text = match client.get(&variant_uri).send() {
                            Ok(r) => {
                                if !r.status().is_success() {
                                    log::error!(
                                        "HLStoUDP: ReceiverThread Variant playlist {} fetch HTTP error: {}",
                                        variant_uri,
                                        r.status()
                                    );
                                    continue;
                                }
                                match r.text() {
                                    Ok(txt) => txt,
                                    Err(e) => {
                                        log::error!(
                                            "HLStoUDP: ReceiverThread Variant playlist {} read error: {}",
                                            variant_uri,
                                            e
                                        );
                                        continue;
                                    }
                                }
                            }
                            Err(e) => {
                                log::error!(
                                    "HLStoUDP: ReceiverThread Variant playlist {} request error: {}",
                                    variant_uri,
                                    e
                                );
                                continue;
                            }
                        };
                        let pl = parse_playlist_res(variant_playlist_text.as_bytes());
                        let variant_media_pl = match pl {
                            Ok(Playlist::MediaPlaylist(mp)) => mp,
                            Ok(Playlist::MasterPlaylist(_)) => {
                                log::error!("HLStoUDP: ReceiverThread Got nested Master playlist, ignoring...");
                                continue;
                            }
                            Err(e) => {
                                log::error!(
                                    "HLStoUDP: ReceiverThread Parse error in variant playlist: {:?}, ignoring...",
                                    e
                                );
                                continue;
                            }
                        };
                        variant_media_pl
                    } else {
                        log::error!("HLStoUDP: ReceiverThread No valid sub-playlist found.");
                        thread::sleep(Duration::from_millis(poll_interval_ms));
                        continue;
                    };
                    best_playlist
                }
                Err(e) => {
                    log::error!("HLStoUDP: ReceiverThread Parse error: {:?}, ignoring...", e);
                    thread::sleep(Duration::from_millis(poll_interval_ms));
                    continue;
                }
            };

            if media_pl.segments.is_empty() {
                log::warn!("HLStoUDP: ReceiverThread No segments found in playlist.");
                thread::sleep(Duration::from_millis(poll_interval_ms));
                continue;
            }

            if first_poll {
                for seg in &media_pl.segments {
                    seg_history.insert(seg.uri.to_string());
                }
                first_poll = false;
                thread::sleep(Duration::from_millis(poll_interval_ms));
                continue;
            }

            for seg in &media_pl.segments {
                if shutdown_flag.load(Ordering::SeqCst) {
                    println!("HLStoUDP: ReceiverThread Shutdown flag set, breaking loop.");
                    break;
                }

                // Format of segments for time calculations
                // http://127.0.0.1:9000/hls/channel01/2025/02/05/06/segment_20250205-060936__8511.ts
                // bucket, channel, year, month, day, hour, segment_YYYYMMDD-HHMMSS__INDEX.ts

                let mut seg_uri = seg.uri.clone();
                if seg_uri.starts_with("http:")
                    || seg_uri.starts_with("https:")
                    || seg_uri.starts_with(".")
                    || seg_uri.starts_with("/")
                    || seg_uri.starts_with("#")
                {
                    if seg_uri.starts_with("#") {
                        continue;
                    }
                } else {
                    let mut base_uri = base_url.clone();
                    /* get path dirname without end file */
                    let path_parts: Vec<&str> = base_uri.path_segments().unwrap().collect();
                    let path_dirname = path_parts.join("/");
                    base_uri.set_path(path_dirname.as_str());
                    base_uri.set_query(None);
                    base_uri.set_fragment(None);
                    seg_uri = base_uri.join(&seg_uri).unwrap().to_string();
                };
                let uri = &seg_uri;

                /* confirm a valid uri */
                if uri.is_empty() {
                    log::error!("HLStoUDP: ReceiverThread Empty segment URI, skipping.");
                    continue;
                }

                if seg_history.contains(uri) {
                    continue;
                }

                /* check uri is proper format with uri crate */
                if Url::parse(uri).is_err() {
                    log::error!("HLStoUDP: ReceiverThread Bad format for URI: {}", uri);
                    continue;
                }

                /* make sure we have a .ts extension on the uri, split off the ?... parts first */
                let uri_main = uri.split('?').next().unwrap();
                if !uri_main.ends_with(".ts") {
                    log::error!(
                        "HLStoUDP: ReceiverThread Bad segment, not a .ts file URI: {}",
                        uri
                    );
                    continue;
                }

                seg_history.insert(uri.to_string());

                // If VOD mode is enabled, filter segments based on the start_time and end_time
                if vod && (start_time > 0 || end_time > 0) {
                    let parse_segment_offset = |uri: &str| -> Option<u64> {
                        let filename = uri.split('/').last()?;
                        if !filename.starts_with("segment_") {
                            return None;
                        }
                        let content = &filename["segment_".len()..]; // "YYYYMMDD-HHMMSS__INDEX.ts"
                        let parts: Vec<&str> = content.split("__").collect();
                        let datetime_part = parts.get(0)?; // "YYYYMMDD-HHMMSS"
                        let dt_parts: Vec<&str> = datetime_part.split('-').collect();
                        if dt_parts.len() != 2 {
                            return None;
                        }
                        let time_str = dt_parts[1]; // "HHMMSS"
                        if time_str.len() != 6 {
                            return None;
                        }
                        // Parse the minute and second fields only, ignoring the hour.
                        let min: u64 = time_str[2..4].parse().ok()?;
                        let sec: u64 = time_str[4..6].parse().ok()?;
                        // Return the offset in milliseconds from the beginning of the hour.
                        Some((min * 60 + sec) * 1000)
                    };

                    if let Some(offset_ms) = parse_segment_offset(uri) {
                        if offset_ms < start_time {
                            log::debug!(
                                "HLStoUDP: Skipping segment {}: offset {}ms is before start_time {}ms",
                                uri,
                                offset_ms,
                                start_time
                            );
                            continue;
                        }
                        if end_time > 0 && offset_ms > end_time {
                            log::debug!(
                                "HLStoUDP: Segment {} offset {}ms exceeds end_time {}ms",
                                uri,
                                offset_ms,
                                end_time
                            );
                            if vod {
                                log::debug!(
                                    "HLStoUDP: VOD mode: finished processing required time range."
                                );
                                shutdown_flag.store(true, Ordering::SeqCst);
                            }
                            break;
                        }
                    }
                }

                let seg_url = match resolve_segment_url(&base_url, uri) {
                    Ok(u) => u,
                    Err(e) => {
                        log::error!("HLStoUDP: ReceiverThread Bad segment URL: {}", e);
                        continue;
                    }
                };
                log::debug!(
                    "HLStoUDP: ReceiverThread Downloading segment {} => {}",
                    next_seg_id,
                    seg_url
                );

                let seg_bytes = match client.get(seg_url).send() {
                    Ok(resp) => {
                        if !resp.status().is_success() {
                            log::error!(
                                "HLStoUDP: ReceiverThread Segment fetch error: {}",
                                resp.status()
                            );
                            continue;
                        }
                        match resp.bytes() {
                            Ok(b) => b.to_vec(),
                            Err(e) => {
                                log::error!("HLStoUDP: ReceiverThread Segment read err: {}", e);
                                continue;
                            }
                        }
                    }
                    Err(e) => {
                        log::error!("HLStoUDP: ReceiverThread Segment request error: {}", e);
                        continue;
                    }
                };

                let seg_struct = DownloadedSegment {
                    id: next_seg_id,
                    data: seg_bytes,
                    duration: seg.duration.into(),
                    uri: uri.to_string(),
                };
                if tx.send(seg_struct).is_err() {
                    // get error information
                    log::error!("HLStoUDP: ReceiverThread Receiver dropped, downloader exiting");
                    tx_shutdown.send(()).ok();
                    return;
                }
                next_seg_id += 1;
            }

            if vod || media_pl.end_list {
                log::warn!("HLStoUDP: ReceiverThread ENDLIST found => done downloading.");
                if vod {
                    break;
                }
            }

            thread::sleep(Duration::from_millis(poll_interval_ms));
        }
    })
}

fn sender_thread(
    udp_addr: String,
    latency: i32,
    pcr_pid_arg: u16,
    pkt_size: i32,
    min_pkt_size: i32,
    smoother_buffers: i32,
    smoother_max_bytes: usize,
    udp_queue_size: usize,
    udp_send_buffer: usize,
    use_smoother: bool,
    vod: bool,
    output_file: String,
    rx: mpsc::Receiver<DownloadedSegment>,
    shutdown_flag: Arc<AtomicBool>,
    tx_shutdown: SyncSender<()>,
) -> JoinHandle<()> {
    thread::spawn(move || {
<<<<<<< HEAD
        let pcr_pid = pcr_pid_arg;
=======
        #[cfg(not(feature = "smoother"))]
        let pcr_pid = pcr_pid_arg;
        #[cfg(feature = "smoother")]
        let mut pcr_pid = pcr_pid_arg;
>>>>>>> c75298cc
        let mut total_bytes_dropped = 0usize;
        let mut total_bytes_sent = 0usize;

        log::debug!(
            "SenderThread: Starting UDP sender thread with input values vod={} udp_addr={}, latency={}, pcr_pid={}, pkt_size={}, smoother_buffers={}, smoother_max_bytes={}, udp_queue_size={}, udp_send_buffer={}, use_smoother={}",
            vod, udp_addr, latency, pcr_pid, pkt_size, smoother_buffers, smoother_max_bytes, udp_queue_size, udp_send_buffer, use_smoother
        );

        // Create raw socket with socket2
        let socket = match socket2::Socket::new(
            socket2::Domain::IPV4,
            socket2::Type::DGRAM,
            Some(socket2::Protocol::UDP),
        ) {
            Ok(s) => s,
            Err(e) => {
                log::error!("HLStoUDP: SenderThread Socket creation error: {}", e);
                return;
            }
        };

        // Configure socket before converting to std::net::UdpSocket
        if udp_send_buffer > 0 {
            log::info!(
                "HLStoUDP: SenderThread Setting send buffer to {} bytes.",
                udp_send_buffer
            );
            let desired_send_buffer = udp_send_buffer;
            if let Err(e) = socket.set_send_buffer_size(desired_send_buffer) {
                log::error!("HLStoUDP: SenderThread Failed to set send buffer: {}", e);
            }
            match socket.send_buffer_size() {
                Ok(actual) => {
                    if actual < desired_send_buffer {
                        log::warn!(
                            "HLStoUDP: OS allocated {}KB send buffer (requested {}KB). Consider increasing system limits.",
                            actual / 1024,
                            desired_send_buffer / 1024
                        );
                    }
                }
                Err(e) => log::error!("HLStoUDP: SenderThread Couldn't get buffer size: {}", e),
            }
        }

        // Convert to stdlib socket
        let sock: UdpSocket = socket.into();

        // Keep socket in non-blocking mode (hybrid approach: we do small manual blocking when full)
        if let Err(e) = sock.set_nonblocking(true) {
            log::error!(
                "HLStoUDP: SenderThread Failed to set non-blocking socket: {}",
                e
            );
            return;
        }

        // Connect the UDP socket
        if let Err(e) = sock.connect(&udp_addr) {
            log::error!(
                "HLStoUDP: SenderThread: Failed to connect UDP socket: {}",
                e
            );
            return;
        }

        let sock = Arc::new(sock); // Wrap in Arc for thread safety

        // --- Channels for the Smoother callback => UDP send thread
        let (udp_tx, udp_rx) = mpsc::sync_channel::<Arc<Vec<u8>>>(udp_queue_size);

<<<<<<< HEAD
=======
        // To avoid moved value errors, clone the channel senders for use in the smoother callback.
        #[cfg(feature = "smoother")]
        let udp_callback_arc = {
            let udp_tx_cloned = udp_tx.clone();
            let tx_shutdown_cloned = tx_shutdown.clone();
            // Wrap the callback in an Arc so we can clone it later when creating the smoother.
            Arc::new(move |v: Vec<u8>| {
                log::debug!(
                    "HLStoUDP: SmootherCallback received buffer with {} bytes for UDP.",
                    v.len()
                );
                // Wrap the Vec<u8> in an Arc before sending.
                if let Err(e) = udp_tx_cloned.send(Arc::new(v)) {
                    log::error!(
                        "HLStoUDP SmootherCallback: Failed to send buffer to UDP thread: {}",
                        e
                    );
                    // Attempt to shut down gracefully if the channel is disconnected
                    tx_shutdown_cloned.send(()).ok();
                }
            })
        };

        // --- UDP-sending thread, reading from udp_rx channel
>>>>>>> c75298cc
        let sock_clone = Arc::clone(&sock);
        let shutdown_flag_clone = Arc::clone(&shutdown_flag);

        // Time-based approach to blocking, define a max wait:
        let max_block_ms = 10000; // ms total wait if OS buffer is full
        let timeout_interval = Duration::from_millis(3000); // 3 seconds

        // Use a VecDeque as a ring buffer to avoid memmove overhead.
        // We'll buffer the 7 * 188 byte packets till we have a complete packet and up to N MB.
        let mut buffer: VecDeque<u8> = VecDeque::with_capacity(1024 * 1024 * 10);
        let min_packet_size = min_pkt_size as usize;
        let max_packet_size = pkt_size as usize;

        let frame_time_micros = 10; // N micros per 188 byte packet
        let wait_time_micros = 1000; // 1ms wait time when blocking

        let capture_start_time = Instant::now();

        let udp_sender_thread_shutdown_flag = Arc::clone(&shutdown_flag);

        let udp_sender_thread = thread::spawn(move || {
            println!("HLStoUDP: UDPThread started (hybrid non-blocking + partial block).");

            // Create a PidTracker to track PIDs and Continuity Counter Errors
            let mut pid_tracker = PidTracker::new();

            while !udp_sender_thread_shutdown_flag.load(Ordering::SeqCst) {
                // We poll for new chunks with a short timeout, so we can check shutdown.
                match udp_rx.recv_timeout(timeout_interval) {
                    Ok(arc_data) => {
                        // Use the inner Vec<u8> from the Arc wrapper.
                        let data = arc_data.as_ref();
                        if shutdown_flag_clone.load(Ordering::SeqCst) {
                            log::warn!("HLStoUDP: UDPThread Shutdown flag set, exiting.");
                            break;
                        }

                        // Check if appending data would exceed our buffer capacity.
                        if buffer.len() + data.len() > buffer.capacity() {
                            log::warn!(
                                "HLStoUDP: UDPThread Buffer full, dropping data. (buffer={} bytes, data={} bytes)",
                                buffer.len(),
                                data.len()
                            );
                            continue;
                        }

                        // Extend our VecDeque with the new data.
                        buffer.extend(data.iter().copied());

                        // Process only if we have enough data for a full packet
                        if buffer.len() < min_packet_size {
                            log::debug!(
                                "HLStoUDP: UDPThread Buffer not full yet ({} bytes).",
                                buffer.len()
                            );
                            continue;
                        }

                        // Attempt to send this data to UDP
                        let buffer_start_time = Instant::now();
                        let mut index = 0;

                        while buffer.len() >= min_packet_size {
                            // Determine the packet size to send (up to max_packet_size, aligned on TS_PACKET_SIZE)
                            let mut packet_size = max_packet_size;
                            if buffer.len() < max_packet_size {
                                packet_size = buffer.len();
                                // Align with TS_PACKET_SIZE boundary.
                                packet_size = packet_size - (packet_size % TS_PACKET_SIZE);
                            }
                            // Drain exactly packet_size bytes from the front of the VecDeque.
                            let mut chunk: Vec<u8> = buffer.drain(0..packet_size).collect();
                            let mut chunk_dropped = false;

                            // Check each TS packet for continuity errors
                            for packet_chunk in chunk.chunks(TS_PACKET_SIZE) {
                                if let Err(e) = pid_tracker
                                    .process_packet("UDPsender".to_string(), packet_chunk)
                                {
                                    if e == 0xFFFF {
                                        log::error!(
                                            "HLStoUDP: (UDPSender) Bad packet of size {} bytes for {} of {} chunks of {} bytes total is bad, dropping segment.",
                                            packet_chunk.len(),
                                            index,
                                            chunk.len() / TS_PACKET_SIZE,
                                            chunk.len()
                                        );
                                        index += 1;
                                        continue;
                                    } else {
                                        log::error!(
                                        "HLStoUDP: (UDPsender) Error processing TS packet: {:?}",
                                        e
                                    );
                                    }
                                }
                            }

                            loop {
                                // Calculate sending rate information.
                                let elapsed_ms = capture_start_time.elapsed().as_millis();
                                let sent_bytes = total_bytes_sent;
                                let sent_bps = if elapsed_ms <= 0 {
                                    0
                                } else {
                                    sent_bytes as u32 * 8 / elapsed_ms as u32
                                };
                                log::debug!(
                                    "HLStoUDP: UDPThread Sending {} bytes buffer at {} bps (sent={} bytes, dropped={} bytes)",
                                    chunk.len(),
                                    sent_bps,
                                    total_bytes_sent,
                                    total_bytes_dropped
                                );

                                // calculate how long we should sleep to maintain a constant rate
                                let sleep_time_micros: u64 =
                                    (chunk.len() / TS_PACKET_SIZE) as u64 * frame_time_micros;

                                match sock_clone.send(&chunk) {
                                    Ok(bytes_sent) => {
                                        log::debug!(
                                            "HLStoUDP: UDPThread Packet of {} bytes sent from a chunk of {} bytes at {} bps.",
                                            bytes_sent,
                                            chunk.len(),
                                            sent_bps
                                        );
                                        if bytes_sent < chunk.len() {
                                            log::warn!(
                                                "HLStoUDP: UDPThread Partial send of {} bytes from a chunk of {} bytes at {} bps.",
                                                bytes_sent,
                                                chunk.len(),
                                                sent_bps
                                            );
                                            // Remove the sent bytes and retry sending the remainder.
                                            chunk = chunk[bytes_sent..].to_vec();
                                            continue;
                                        }
                                        total_bytes_sent += chunk.len();
                                        if !use_smoother {
                                            thread::sleep(Duration::from_micros(sleep_time_micros));
                                        }
                                        break;
                                    }
                                    Err(e) => {
                                        if e.kind() == std::io::ErrorKind::WouldBlock {
                                            let elapsed_ms =
                                                buffer_start_time.elapsed().as_millis();
                                            if elapsed_ms > max_block_ms as u128 {
                                                total_bytes_dropped += chunk.len();
                                                chunk_dropped = true;
                                                log::error!(
                                                    "HLStoUDP: UDPThread Socket still full after {} ms. Dropping {} byte chunk. (sent={} bytes, dropped={} bytes, rate={} bps)",
                                                    elapsed_ms,
                                                    chunk.len(),
                                                    total_bytes_sent,
                                                    total_bytes_dropped,
                                                    sent_bps
                                                );
                                                break;
                                            }
                                            log::warn!(
                                                "HLStoUDP: UDPThread Socket full, waiting for buffer space for {} bytes, elapsed {} ms, rate {} bps.",
                                                chunk.len(), elapsed_ms, sent_bps
                                            );
                                            thread::sleep(Duration::from_micros(wait_time_micros));
                                        } else {
                                            total_bytes_dropped += chunk.len();
                                            chunk_dropped = true;
                                            log::error!(
                                                "HLStoUDP: UDPThread UDP error: {}. Dropping {} byte chunk. (sent={} bytes, dropped={} bytes, rate={} bps)",
                                                e,
                                                chunk.len(),
                                                total_bytes_sent,
                                                total_bytes_dropped,
                                                sent_bps
                                            );
                                            break;
                                        }
                                    }
                                }
                            }
                            if chunk_dropped {
                                log::debug!(
                                    "HLStoUDP: UDPThread Chunk of size {} bytes dropped due to blocking or error.",
                                    chunk.len()
                                );
                            }
                            index += 1;
                        }

                        // Finally, check for shutdown again
                        if shutdown_flag_clone.load(Ordering::SeqCst) {
                            log::warn!("HLStoUDP: UDPThread Shutdown flag set, exiting.");
                            break;
                        }
                    }
                    Err(RecvTimeoutError::Timeout) => {
                        // Periodically check shutdown
                        if shutdown_flag_clone.load(Ordering::SeqCst) {
                            log::warn!("HLStoUDP: UDPThread Shutdown flag set, exiting.");
                            break;
                        }
                        continue;
                    }
                    Err(RecvTimeoutError::Disconnected) => {
                        log::warn!("HLStoUDP: UDPThread channel disconnected, exiting.");
                        break;
                    }
                }
            }
            log::warn!(
                "HLStoUDP: UDPThread exiting. Sent={} bytes, Dropped={} bytes",
                total_bytes_sent,
                total_bytes_dropped
            );
        });

<<<<<<< HEAD
=======
        // --- If we are auto-detecting PCR, create a channel from the StreamModel callback
        #[cfg(feature = "smoother")]
        let (pcr_tx, pcr_rx) = mpsc::channel();

        #[cfg(feature = "smoother")]
        let sm_callback = move |pat: &mut libltntstools_sys::pat_s| {
            log::warn!("HLStoUDP: StreamModelCallback received PAT.");
            if pat.program_count > 0 {
                log::debug!(
                    "HLStoUDP: StreamModelCallback PAT has {} programs.",
                    pat.program_count
                );
                for i in 0..pat.program_count {
                    let p = &pat.programs[i as usize];
                    log::debug!(
                        "HLStoUDP: StreamModelCallback Program #{}: PID: 0x{:x}",
                        i,
                        p.program_number
                    );
                    if p.pmt.PCR_PID > 0 {
                        log::info!(
                            "HLStoUDP: StreamModelCallback Program #{}: PCR PID: 0x{:x}",
                            i,
                            p.pmt.PCR_PID
                        );
                        let _ = pcr_tx.send(p.pmt.PCR_PID);
                        break;
                    }
                }
            } else {
                log::error!("StreamModelCallback: PAT has no programs.");
            }
        };

        // Conditionally create a StreamModel if pcr_pid_arg == 0
        #[cfg(feature = "smoother")]
        let mut model: Option<StreamModel<_>> = if pcr_pid_arg == 0 && use_smoother {
            Some(StreamModel::new(sm_callback))
        } else {
            None
        };

        // We'll create the smoother once we have a known pcr_pid
        #[cfg(feature = "smoother")]
        let mut smoother: Option<PcrSmoother<Box<dyn Fn(Vec<u8>) + Send>>> = None;

>>>>>>> c75298cc
        // Create a PidTracker to track PIDs and Continuity Counter Errors
        let mut pid_tracker = PidTracker::new();

        // vecdec buffer to hold UDP packets while we are detecting the stream model PCR PID
        let mut buffer: VecDeque<u8> = VecDeque::with_capacity(1024 * 1024 * 10);

        // Process each downloaded segment from the receiver thread
        while let Ok(seg) = rx.recv() {
            log::debug!(
                "HLStoUDP: SenderThread Segment #{} => {} bytes, {} sec",
                seg.id,
                seg.data.len(),
                seg.duration
            );

            if shutdown_flag.load(Ordering::SeqCst) {
                log::warn!("HLStoUDP: SenderThread Shutdown flag set, exiting.");
                break;
            }

<<<<<<< HEAD
            // Now feed data into the PcrSmoother if we have a valid PID
            if !use_smoother || pcr_pid > 0 {
                // Write to output file if requested
                if !output_file.is_empty() {
                    if let Ok(mut f) = std::fs::OpenOptions::new()
                        .create(true)
                        .append(true)
                        .open(&output_file)
                    {
                        if let Err(e) = f.write_all(&seg.data) {
                            log::error!(
                                "HLStoUDP: SenderThread Failed to write to output file: {}",
                                e
                            );
                        }
=======
            // If we haven't locked a PCR PID yet, feed data to the StreamModel for detection
            #[cfg(feature = "smoother")]
            if pcr_pid == 0 && use_smoother {
                if let Some(ref mut m) = model {
                    // Write the seg.data to the model without copying: note that
                    // seg.data is later moved into our buffer.
                    let _ = m.write(&seg.data);
                    // Check whether a new PID was detected
                    if let Ok(detected) = pcr_rx.try_recv() {
                        pcr_pid = detected as u16;
                        log::warn!(
                            "HLStoUDP: SenderThread Detected new PCR PID = 0x{:x}",
                            pcr_pid
                        );
                    }
                }
            }

            // If we have a valid PCR PID, drop the model
            #[cfg(feature = "smoother")]
            if use_smoother && pcr_pid > 0 && model.is_some() {
                log::warn!("HLStoUDP: SenderThread Dropping model after PCR PID detected.");
                model.take(); // drop it
            }

            // Write to output file if requested
            if !output_file.is_empty() {
                if let Ok(mut f) = std::fs::OpenOptions::new()
                    .create(true)
                    .append(true)
                    .open(&output_file)
                {
                    if let Err(e) = f.write_all(&seg.data) {
                        log::error!(
                            "HLStoUDP: SenderThread Failed to write to output file: {}",
                            e
                        );
                    }
                } else {
                    log::error!(
                        "HLStoUDP: SenderThread Failed to open output file: {}",
                        output_file
                    );
                }
            }

            // Move the received data into our buffer without copying each byte.
            // Extend the VecDeque with the data from seg.data.
            if buffer.len() + seg.data.len() > buffer.capacity() {
                log::warn!(
                    "HLStoUDP: SenderThread Buffer full, dropping data. (buffer={} bytes, data={} bytes)",
                    buffer.len(),
                    seg.data.len()
                );
                continue;
            }
            buffer.extend(seg.data);

            // Process full TS packets from the buffer, removing data as it is sent.
            while (pcr_pid > 0 || !use_smoother) && buffer.len() >= TS_PACKET_SIZE {
                // Drain exactly TS_PACKET_SIZE bytes from the front.
                let packet_chunk: Vec<u8> = buffer.drain(0..TS_PACKET_SIZE).collect();

                // Feed the packet chunk into the continuity checker.
                if let Err(e) =
                    pid_tracker.process_packet("ReceiveDownloadSegment".to_string(), &packet_chunk)
                {
                    if e == 0xFFFF {
                        log::error!(
                            "HLStoUDP: (ReceiveDownloadSegment) Bad packet ({} bytes) detected, dropping packet. URI: {}",
                            packet_chunk.len(),
                            seg.uri);
                        continue;
                    } else {
                        log::error!(
                            "HLStoUDP: (ReceiveDownloadSegment) Continuity error: {:?} in packet from URI: {}",
                            e,seg.uri);
>>>>>>> c75298cc
                    }
                }

                if !use_smoother {
                    // Send the packet directly to the UDP sender thread wrapped in an Arc.
                    if let Err(e) = udp_tx.send(Arc::new(packet_chunk)) {
                        log::error!("HLStoUDP: SenderThread UDP send error: {}", e);
                    }
<<<<<<< HEAD

                    if !use_smoother {
                        // Send directly into channel as UDP packets, wrapping data in an Arc.
                        if let Err(e) = udp_tx.send(Arc::new(packet_chunk.to_vec())) {
                            log::error!("HLStoUDP: SenderThread UDP send error: {}", e);
=======
                } else {
                    // If we have a valid PCR PID, create the PcrSmoother
                    #[cfg(feature = "smoother")]
                    if smoother.is_none() {
                        // create the smoother using our cloned callback:
                        let smoother_callback = {
                            let cb = udp_callback_arc.clone();
                            move |v: Vec<u8>| {
                                (cb)(v);
                            }
                        };
                        smoother = Some(PcrSmoother::new(
                            pcr_pid,
                            smoother_buffers,
                            max_packet_size as i32,
                            latency,
                            Box::new(smoother_callback),
                        ));
                    }
                    #[cfg(feature = "smoother")]
                    if let Some(ref mut s) = smoother {
                        if let Err(e) = s.write(&packet_chunk) {
                            log::error!("HLStoUDP: SenderThread Smoother write error: {}", e);
>>>>>>> c75298cc
                        }
                    }
                }
            }

            // If we have not yet determined a valid PCR PID,
            // keep the data in the buffer for later processing.
        }

<<<<<<< HEAD
=======
        // Cleanup
        if use_smoother {
            #[cfg(feature = "smoother")]
            if let Some(m) = model.take() {
                log::warn!("HLStoUDP: SenderThread Dropping unused StreamModel on exit.");
                drop(m);
            }
            #[cfg(feature = "smoother")]
            if let Some(s) = smoother.take() {
                log::warn!("HLStoUDP: SenderThread Dropping smoother on exit.");
                drop(s);
            }
        }

>>>>>>> c75298cc
        // Tell the udp_sender_thread to shut down
        log::warn!("HLStoUDP: SenderThread sending shutdown signal to smoother thread.");
        let _ = tx_shutdown.send(());

        // Wait for the smoother thread to exit
        log::info!("HLStoUDP: SenderThread waiting for smoother thread to exit...");
        let _ = udp_sender_thread.join();

        println!("HLStoUDP: SenderThread exiting.");
    })
}

fn get_version() -> &'static str {
    env!("CARGO_PKG_VERSION")
}

fn main() -> Result<()> {
    let shutdown_flag = Arc::new(AtomicBool::new(false));
    let mut ctrl_counter = 0;
    ctrlc::set_handler({
        let shutdown_flag = Arc::clone(&shutdown_flag);
        move || {
            eprintln!("HLStoUDP: Got CTRL+C, shutting down gracefully...");
            shutdown_flag.store(true, Ordering::SeqCst);
            ctrl_counter += 1;
            if ctrl_counter >= 3 {
                eprintln!("HLStoUDP: Got CTRL+C 3 times, forcing exit.");
                std::process::exit(1);
            }
        }
    })
    .expect("Error setting Ctrl-C handler");
    let matches = ClapCommand::new("hls-udp-streamer")
        .version(get_version())
        .about("HLS to UDP relay using LibLTNTSTools StreamModel and Smoother")
        .arg(
            Arg::new("m3u8_url")
                .short('u')
                .long("m3u8-url")
                .required(true)
                .action(ArgAction::Set),
        )
        .arg(
            Arg::new("udp_output")
                .short('o')
                .long("udp-output")
                .required(true)
                .action(ArgAction::Set),
        )
        .arg(
            Arg::new("poll_ms")
                .short('p')
                .long("poll-ms")
                .default_value("100")
                .action(ArgAction::Set),
        )
        .arg(
            Arg::new("history_size")
                .short('s')
                .long("history-size")
                .default_value("999999")
                .action(ArgAction::Set),
        )
        .arg(
            Arg::new("verbose")
                .short('v')
                .long("verbose")
                .default_value("0")
                .action(ArgAction::Set),
        )
        .arg(
            Arg::new("latency")
                .short('l')
                .long("latency")
                .default_value("2000")
                .action(ArgAction::Set),
        )
        .arg(
            Arg::new("pcr_pid")
                .short('c')
                .long("pcr-pid")
                .default_value("0x00")
                .action(ArgAction::Set),
        )
        .arg(
            Arg::new("smoother_buffers")
                .long("smoother_buffers")
                .default_value("5000")
                .action(ArgAction::Set),
        )
        .arg(
            Arg::new("packet_size")
                .short('k')
                .long("packet-size")
                .default_value("1316")
                .action(ArgAction::Set),
        )
        .arg(
            Arg::new("min_packet_size")
                .short('m')
                .long("min-packet-size")
                .default_value("1316")
                .action(ArgAction::Set),
        )
        .arg(
            Arg::new("segment_queue_size")
                .short('q')
                .long("segment-queue-size")
                .default_value("10")
                .action(ArgAction::Set),
        )
        .arg(
            Arg::new("udp_queue_size")
                .short('z')
                .long("udp-queue-size")
                .default_value("512")
                .action(ArgAction::Set),
        )
        .arg(
            Arg::new("udp_send_buffer")
                .short('b')
                .long("udp-send-buffer")
                .default_value("0")
                .action(ArgAction::Set),
        )
        .arg(
            Arg::new("max_bytes_threshold")
                .long("max-bytes-threshold")
                .help("Maximum bytes in smoother queue before reset")
                .default_value("500_000_000"),
        )
        .arg(
            Arg::new("use_smoother")
                .long("use-smoother")
                .action(ArgAction::SetTrue)
                .help("Use the PcrSmoother for rate control (default: false)"),
        )
        .arg(
            Arg::new("vod")
                .long("vod")
                .action(ArgAction::SetTrue)
                .help("Use VOD mode (default: false)"),
        )
        .arg(
            Arg::new("start_time")
                .long("start-time")
                .help("Start time offset in milliseconds from start of m3u8 playlist for VOD mode (default: 0)")
                .default_value("0"),
        )
        .arg(
            Arg::new("end_time")
                .long("end-time")
                .help("End time offset in milliseconds from start of m3u8 playlist for VOD mode (default: 0 - end of playlist)")
                .default_value("0"),
        )
        .arg(
            Arg::new("output_file")
                .short('f')
                .long("output-file")
                .help("Output file for debugging")
                .default_value("")
                .action(ArgAction::Set),
        )
        .arg(
            Arg::new("quiet")
                .long("quiet")
                .help("Suppress all non error output")
                .action(ArgAction::SetTrue),
        )
        .get_matches();

    log::debug!("HLStoUDP: Command-line arguments parsed: {:?}", matches);
    println!("HLStoUDP: version: {}", get_version());

    let quiet = matches.get_flag("quiet");
    let output_file = matches.get_one::<String>("output_file").unwrap().clone();
    let start_time = matches
        .get_one::<String>("start_time")
        .unwrap()
        .parse::<u64>()
        .unwrap_or(0);
    let end_time = matches
        .get_one::<String>("end_time")
        .unwrap()
        .parse::<u64>()
        .unwrap_or(0);
    let vod = matches.get_flag("vod");
<<<<<<< HEAD
=======
    #[cfg(not(feature = "smoother"))]
    let mut use_smoother = matches.get_flag("use_smoother");
    #[cfg(feature = "smoother")]
    let use_smoother = matches.get_flag("use_smoother");
>>>>>>> c75298cc
    let max_bytes_threshold = matches
        .get_one::<String>("max_bytes_threshold")
        .unwrap()
        .parse::<usize>()
        .unwrap_or(500_000_000);
    let udp_queue_size = matches
        .get_one::<String>("udp_queue_size")
        .unwrap()
        .parse::<usize>()
        .unwrap_or(512);
    let udp_send_buffer = matches
        .get_one::<String>("udp_send_buffer")
        .unwrap()
        .parse::<usize>()
        .unwrap_or(0);
    let segment_queue_size = matches
        .get_one::<String>("segment_queue_size")
        .unwrap()
        .parse::<usize>()
        .unwrap_or(10);
    let pkt_size = matches
        .get_one::<String>("packet_size")
        .unwrap()
        .parse::<i32>()
        .unwrap_or(1316);
    let min_pkt_size = matches
        .get_one::<String>("min_packet_size")
        .unwrap()
        .parse::<i32>()
        .unwrap_or(1316);
    let smoother_buffers = matches
        .get_one::<String>("smoother_buffers")
        .unwrap()
        .parse::<i32>()
        .unwrap_or(5000);
    let latency = matches
        .get_one::<String>("latency")
        .unwrap()
        .parse::<i32>()
        .unwrap_or(2000);
    let pcr_pid_str = matches.get_one::<String>("pcr_pid").unwrap();
    let pcr_pid = if pcr_pid_str.starts_with("0x") {
        u16::from_str_radix(&pcr_pid_str[2..], 16).unwrap_or(0x00)
    } else {
        pcr_pid_str.parse::<u16>().unwrap_or(0x00)
    };
    let m3u8_url = matches.get_one::<String>("m3u8_url").unwrap().clone();
    let udp_out = matches.get_one::<String>("udp_output").unwrap().clone();
    let poll_ms = matches
        .get_one::<String>("poll_ms")
        .unwrap()
        .parse::<u64>()
        .unwrap_or(100);
    let hist_cap = matches
        .get_one::<String>("history_size")
        .unwrap()
        .parse::<usize>()
        .unwrap_or(999999);
    let verbose = matches
        .get_one::<String>("verbose")
        .unwrap()
        .parse::<u8>()
        .unwrap_or(0);
    if quiet {
        env_logger::Builder::new()
            .filter_level(log::LevelFilter::Warn)
            .format_timestamp_secs()
            .init();
    } else if verbose > 0 {
        let log_level = match verbose {
            1 => log::LevelFilter::Warn,
            2 => log::LevelFilter::Info,
            3 => log::LevelFilter::Debug,
            _ => log::LevelFilter::Trace,
        };
        env_logger::Builder::new()
            .filter_level(log_level)
            .format_timestamp_secs()
            .init();
    } else {
        env_logger::Builder::new()
            .filter_level(log::LevelFilter::Error)
            .format_timestamp_secs()
            .init();
    }
<<<<<<< HEAD
    log::info!("HLStoUDP: Logging initialized. Starting main()...");

    println!("Starting udp-to-hls:");
    println!("  Version: {}", get_version());
    println!("  M3U8 URL: {}", m3u8_url);
    println!("  UDP Target: {}", udp_out);
    println!("  Poll Interval: {} ms", poll_ms);
    println!("  History Size: {}", hist_cap);
    println!("  Latency: {} ms", latency);
    println!("  PCR PID: 0x{:x}", pcr_pid);
    println!("  Smoother Buffers: {}", smoother_buffers);
    println!("  Packet Size: {} bytes", pkt_size);
    println!("  Verbose: {}", verbose);
    println!("  Segment Queue Size: {}", segment_queue_size);
    println!("  UDP Queue Size: {}", udp_queue_size);
    println!("  UDP Send Buffer Size: {}", udp_send_buffer);
    println!("  Start Time: {} ms", start_time);
    println!("  End Time: {} ms", end_time);
    println!("  VOD Mode: {}", vod);
    println!("  Max Bytes Threshold: {}", max_bytes_threshold);
    println!("  Output File: {:?}", output_file);

    let use_smoother = false;
=======
    println!("HLStoUDP: Logging initialized. Starting main()...");

    #[cfg(feature = "smoother")]
    {
        log::warn!("HLStoUDP: LibLTNTSTools enabled.");
    }
    #[cfg(not(feature = "smoother"))]
    {
        log::warn!("HLStoUDP: LibLTNTSTools disabled.");
        if use_smoother {
            log::warn!("HLStoUDP: Smoother requested but LibLTNTSTools is disabled.");
            log::warn!("HLStoUDP: Disabling smoother.");
            use_smoother = false;
        }
    }
>>>>>>> c75298cc

    let (tx, rx) = mpsc::sync_channel(segment_queue_size);
    let (tx_shutdown, rx_shutdown) = mpsc::sync_channel(1000);
    let receiver_handle = receiver_thread(
        m3u8_url,
        start_time,
        end_time,
        poll_ms,
        hist_cap,
        vod.clone(),
        tx,
        shutdown_flag.clone(),
        tx_shutdown.clone(),
    );
    let sender_handle = sender_thread(
        udp_out,
        latency,
        pcr_pid,
        pkt_size,
        min_pkt_size,
        smoother_buffers,
        max_bytes_threshold,
        udp_queue_size,
        udp_send_buffer,
        use_smoother,
        vod,
        output_file,
        rx,
        shutdown_flag.clone(),
        tx_shutdown.clone(),
    );

    loop {
        thread::sleep(Duration::from_millis(100));
        if shutdown_flag.load(Ordering::SeqCst) {
            break;
        }
        if let Ok(_) = rx_shutdown.try_recv() {
            log::warn!("HLStoUDP: Shutdown signal received, breaking loop.");
            shutdown_flag.store(true, Ordering::SeqCst);
            break;
        }
    }

    log::info!("Main: Waiting for sender thread to exit...");
    sender_handle.join().unwrap();

    println!("Main: Waiting for receiver thread to exit...");
    receiver_handle.join().unwrap();

    println!("HLStoUDP: Main thread exiting.");
    Ok(())
}<|MERGE_RESOLUTION|>--- conflicted
+++ resolved
@@ -3,11 +3,6 @@
 use ctrlc;
 use env_logger;
 use hls_to_udp::{PidTracker, TS_PACKET_SIZE};
-<<<<<<< HEAD
-=======
-#[cfg(feature = "smoother")]
-use libltntstools::{PcrSmoother, StreamModel};
->>>>>>> c75298cc
 use m3u8_rs::{parse_playlist_res, Playlist};
 use reqwest::blocking::Client;
 use std::collections::{HashSet, VecDeque};
@@ -432,14 +427,7 @@
     tx_shutdown: SyncSender<()>,
 ) -> JoinHandle<()> {
     thread::spawn(move || {
-<<<<<<< HEAD
         let pcr_pid = pcr_pid_arg;
-=======
-        #[cfg(not(feature = "smoother"))]
-        let pcr_pid = pcr_pid_arg;
-        #[cfg(feature = "smoother")]
-        let mut pcr_pid = pcr_pid_arg;
->>>>>>> c75298cc
         let mut total_bytes_dropped = 0usize;
         let mut total_bytes_sent = 0usize;
 
@@ -511,33 +499,6 @@
         // --- Channels for the Smoother callback => UDP send thread
         let (udp_tx, udp_rx) = mpsc::sync_channel::<Arc<Vec<u8>>>(udp_queue_size);
 
-<<<<<<< HEAD
-=======
-        // To avoid moved value errors, clone the channel senders for use in the smoother callback.
-        #[cfg(feature = "smoother")]
-        let udp_callback_arc = {
-            let udp_tx_cloned = udp_tx.clone();
-            let tx_shutdown_cloned = tx_shutdown.clone();
-            // Wrap the callback in an Arc so we can clone it later when creating the smoother.
-            Arc::new(move |v: Vec<u8>| {
-                log::debug!(
-                    "HLStoUDP: SmootherCallback received buffer with {} bytes for UDP.",
-                    v.len()
-                );
-                // Wrap the Vec<u8> in an Arc before sending.
-                if let Err(e) = udp_tx_cloned.send(Arc::new(v)) {
-                    log::error!(
-                        "HLStoUDP SmootherCallback: Failed to send buffer to UDP thread: {}",
-                        e
-                    );
-                    // Attempt to shut down gracefully if the channel is disconnected
-                    tx_shutdown_cloned.send(()).ok();
-                }
-            })
-        };
-
-        // --- UDP-sending thread, reading from udp_rx channel
->>>>>>> c75298cc
         let sock_clone = Arc::clone(&sock);
         let shutdown_flag_clone = Arc::clone(&shutdown_flag);
 
@@ -757,55 +718,6 @@
             );
         });
 
-<<<<<<< HEAD
-=======
-        // --- If we are auto-detecting PCR, create a channel from the StreamModel callback
-        #[cfg(feature = "smoother")]
-        let (pcr_tx, pcr_rx) = mpsc::channel();
-
-        #[cfg(feature = "smoother")]
-        let sm_callback = move |pat: &mut libltntstools_sys::pat_s| {
-            log::warn!("HLStoUDP: StreamModelCallback received PAT.");
-            if pat.program_count > 0 {
-                log::debug!(
-                    "HLStoUDP: StreamModelCallback PAT has {} programs.",
-                    pat.program_count
-                );
-                for i in 0..pat.program_count {
-                    let p = &pat.programs[i as usize];
-                    log::debug!(
-                        "HLStoUDP: StreamModelCallback Program #{}: PID: 0x{:x}",
-                        i,
-                        p.program_number
-                    );
-                    if p.pmt.PCR_PID > 0 {
-                        log::info!(
-                            "HLStoUDP: StreamModelCallback Program #{}: PCR PID: 0x{:x}",
-                            i,
-                            p.pmt.PCR_PID
-                        );
-                        let _ = pcr_tx.send(p.pmt.PCR_PID);
-                        break;
-                    }
-                }
-            } else {
-                log::error!("StreamModelCallback: PAT has no programs.");
-            }
-        };
-
-        // Conditionally create a StreamModel if pcr_pid_arg == 0
-        #[cfg(feature = "smoother")]
-        let mut model: Option<StreamModel<_>> = if pcr_pid_arg == 0 && use_smoother {
-            Some(StreamModel::new(sm_callback))
-        } else {
-            None
-        };
-
-        // We'll create the smoother once we have a known pcr_pid
-        #[cfg(feature = "smoother")]
-        let mut smoother: Option<PcrSmoother<Box<dyn Fn(Vec<u8>) + Send>>> = None;
-
->>>>>>> c75298cc
         // Create a PidTracker to track PIDs and Continuity Counter Errors
         let mut pid_tracker = PidTracker::new();
 
@@ -826,7 +738,6 @@
                 break;
             }
 
-<<<<<<< HEAD
             // Now feed data into the PcrSmoother if we have a valid PID
             if !use_smoother || pcr_pid > 0 {
                 // Write to output file if requested
@@ -842,50 +753,45 @@
                                 e
                             );
                         }
-=======
-            // If we haven't locked a PCR PID yet, feed data to the StreamModel for detection
-            #[cfg(feature = "smoother")]
-            if pcr_pid == 0 && use_smoother {
-                if let Some(ref mut m) = model {
-                    // Write the seg.data to the model without copying: note that
-                    // seg.data is later moved into our buffer.
-                    let _ = m.write(&seg.data);
-                    // Check whether a new PID was detected
-                    if let Ok(detected) = pcr_rx.try_recv() {
-                        pcr_pid = detected as u16;
-                        log::warn!(
-                            "HLStoUDP: SenderThread Detected new PCR PID = 0x{:x}",
-                            pcr_pid
-                        );
-                    }
-                }
-            }
-
-            // If we have a valid PCR PID, drop the model
-            #[cfg(feature = "smoother")]
-            if use_smoother && pcr_pid > 0 && model.is_some() {
-                log::warn!("HLStoUDP: SenderThread Dropping model after PCR PID detected.");
-                model.take(); // drop it
-            }
-
-            // Write to output file if requested
-            if !output_file.is_empty() {
-                if let Ok(mut f) = std::fs::OpenOptions::new()
-                    .create(true)
-                    .append(true)
-                    .open(&output_file)
-                {
-                    if let Err(e) = f.write_all(&seg.data) {
-                        log::error!(
-                            "HLStoUDP: SenderThread Failed to write to output file: {}",
-                            e
-                        );
                     }
                 } else {
                     log::error!(
                         "HLStoUDP: SenderThread Failed to open output file: {}",
                         output_file
                     );
+                }
+
+                // Feed it into your continuity checker
+                let mut index = 0;
+                for packet_chunk in seg.data.chunks(TS_PACKET_SIZE) {
+                    if let Err(e) = pid_tracker
+                        .process_packet("ReceiveDownloadSegment".to_string(), packet_chunk)
+                    {
+                        if e == 0xFFFF {
+                            log::error!(
+                                "HLStoUDP: (ReceiveDownloadSegment) Bad packet of size {} bytes for {} of {} chunks of {} bytes total is bad, dropping segment. URI: {}",
+                                packet_chunk.len(),
+                                index,
+                                seg.data.len() / TS_PACKET_SIZE,
+                                seg.data.len(),
+                                seg.uri
+                            );
+                            continue;
+                        } else {
+                            log::error!(
+                                "HLStoUDP: (ReceiveDownloadSegment) Continuity error: {:?} in segment {} of {} chunks of {} bytes total. URI: {}",
+                                e, index, seg.data.len() / TS_PACKET_SIZE, seg.data.len(), seg.uri
+                            );
+                        }
+                    }
+
+                    if !use_smoother {
+                        // Send directly into channel as UDP packets, wrapping data in an Arc.
+                        if let Err(e) = udp_tx.send(Arc::new(packet_chunk.to_vec())) {
+                            log::error!("HLStoUDP: SenderThread UDP send error: {}", e);
+                        }
+                    }
+                    index += 1;
                 }
             }
 
@@ -920,7 +826,6 @@
                         log::error!(
                             "HLStoUDP: (ReceiveDownloadSegment) Continuity error: {:?} in packet from URI: {}",
                             e,seg.uri);
->>>>>>> c75298cc
                     }
                 }
 
@@ -929,39 +834,8 @@
                     if let Err(e) = udp_tx.send(Arc::new(packet_chunk)) {
                         log::error!("HLStoUDP: SenderThread UDP send error: {}", e);
                     }
-<<<<<<< HEAD
-
-                    if !use_smoother {
-                        // Send directly into channel as UDP packets, wrapping data in an Arc.
-                        if let Err(e) = udp_tx.send(Arc::new(packet_chunk.to_vec())) {
-                            log::error!("HLStoUDP: SenderThread UDP send error: {}", e);
-=======
                 } else {
                     // If we have a valid PCR PID, create the PcrSmoother
-                    #[cfg(feature = "smoother")]
-                    if smoother.is_none() {
-                        // create the smoother using our cloned callback:
-                        let smoother_callback = {
-                            let cb = udp_callback_arc.clone();
-                            move |v: Vec<u8>| {
-                                (cb)(v);
-                            }
-                        };
-                        smoother = Some(PcrSmoother::new(
-                            pcr_pid,
-                            smoother_buffers,
-                            max_packet_size as i32,
-                            latency,
-                            Box::new(smoother_callback),
-                        ));
-                    }
-                    #[cfg(feature = "smoother")]
-                    if let Some(ref mut s) = smoother {
-                        if let Err(e) = s.write(&packet_chunk) {
-                            log::error!("HLStoUDP: SenderThread Smoother write error: {}", e);
->>>>>>> c75298cc
-                        }
-                    }
                 }
             }
 
@@ -969,23 +843,6 @@
             // keep the data in the buffer for later processing.
         }
 
-<<<<<<< HEAD
-=======
-        // Cleanup
-        if use_smoother {
-            #[cfg(feature = "smoother")]
-            if let Some(m) = model.take() {
-                log::warn!("HLStoUDP: SenderThread Dropping unused StreamModel on exit.");
-                drop(m);
-            }
-            #[cfg(feature = "smoother")]
-            if let Some(s) = smoother.take() {
-                log::warn!("HLStoUDP: SenderThread Dropping smoother on exit.");
-                drop(s);
-            }
-        }
-
->>>>>>> c75298cc
         // Tell the udp_sender_thread to shut down
         log::warn!("HLStoUDP: SenderThread sending shutdown signal to smoother thread.");
         let _ = tx_shutdown.send(());
@@ -1173,13 +1030,6 @@
         .parse::<u64>()
         .unwrap_or(0);
     let vod = matches.get_flag("vod");
-<<<<<<< HEAD
-=======
-    #[cfg(not(feature = "smoother"))]
-    let mut use_smoother = matches.get_flag("use_smoother");
-    #[cfg(feature = "smoother")]
-    let use_smoother = matches.get_flag("use_smoother");
->>>>>>> c75298cc
     let max_bytes_threshold = matches
         .get_one::<String>("max_bytes_threshold")
         .unwrap()
@@ -1265,7 +1115,6 @@
             .format_timestamp_secs()
             .init();
     }
-<<<<<<< HEAD
     log::info!("HLStoUDP: Logging initialized. Starting main()...");
 
     println!("Starting udp-to-hls:");
@@ -1289,23 +1138,6 @@
     println!("  Output File: {:?}", output_file);
 
     let use_smoother = false;
-=======
-    println!("HLStoUDP: Logging initialized. Starting main()...");
-
-    #[cfg(feature = "smoother")]
-    {
-        log::warn!("HLStoUDP: LibLTNTSTools enabled.");
-    }
-    #[cfg(not(feature = "smoother"))]
-    {
-        log::warn!("HLStoUDP: LibLTNTSTools disabled.");
-        if use_smoother {
-            log::warn!("HLStoUDP: Smoother requested but LibLTNTSTools is disabled.");
-            log::warn!("HLStoUDP: Disabling smoother.");
-            use_smoother = false;
-        }
-    }
->>>>>>> c75298cc
 
     let (tx, rx) = mpsc::sync_channel(segment_queue_size);
     let (tx_shutdown, rx_shutdown) = mpsc::sync_channel(1000);

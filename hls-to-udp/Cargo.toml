--- conflicted
+++ resolved
@@ -26,11 +26,4 @@
 url = "2.2"
 socket2 = "0.5.8"
 ctrlc = "3.4.5"
-<<<<<<< HEAD
-=======
 mpegts_pid_tracker = "1.0.2"
-
-[patch.crates-io]
-libltntstools-sys = { git = "https://github.com/groovybits/libltntstools", branch = "master" }
-libltntstools = { git = "https://github.com/groovybits/libltntstools", branch = "master" }
->>>>>>> b9dfe877

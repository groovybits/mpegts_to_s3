[package]
name = "hls-to-udp"
version = "1.0.19"
edition = "2021"
description = "HLS VOD to MPEG-TS UDP Re-cast."
keywords = ["mpegts", "s3", "hls", "udp"]
categories = ["command-line-utilities"]
readme = "README.md"
license = "MIT"
homepage = "https://github.com/groovybits/mpegts_to_s3/hls-to-udp"
repository = "https://github.com/groovybits/mpegts_to_s3/hls-to-udp"
authors = ["groovybits"]

[lib]
path = "src/lib.rs"

# Build release optimized with debug info
[profile.release]
opt-level = 3
debug = true

<<<<<<< HEAD
=======
# feature flag for libltntstools-sys and libltntstools
[features]
default = []
smoother = ["libltntstools-sys", "libltntstools"]

>>>>>>> c75298cc
[dependencies]
anyhow = "1"
clap = "4"
env_logger = "0.11.6"
log = "0.4.25"
m3u8-rs = "6"
reqwest = { version = "0.11", features = ["blocking"] }
url = "2.2"
socket2 = "0.5.8"
ctrlc = "3.4.5"
<|MERGE_RESOLUTION|>--- conflicted
+++ resolved
@@ -19,14 +19,6 @@
 opt-level = 3
 debug = true
 
-<<<<<<< HEAD
-=======
-# feature flag for libltntstools-sys and libltntstools
-[features]
-default = []
-smoother = ["libltntstools-sys", "libltntstools"]
-
->>>>>>> c75298cc
 [dependencies]
 anyhow = "1"
 clap = "4"

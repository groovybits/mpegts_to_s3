[package]
name = "hls-to-udp"
version = "1.0.22"
edition = "2021"
description = "HLS VOD to MPEG-TS UDP Re-cast."
keywords = ["mpegts", "s3", "hls", "udp"]
categories = ["command-line-utilities"]
readme = "README.md"
license = "MIT"
homepage = "https://github.com/groovybits/mpegts_to_s3/hls-to-udp"
repository = "https://github.com/groovybits/mpegts_to_s3/hls-to-udp"
authors = ["groovybits"]

# Build release optimized with debug info
[profile.release]
opt-level = 3
debug = true

[dependencies]
anyhow = "1"
clap = "4"
env_logger = "0.11.6"
log = "0.4.25"
m3u8-rs = "6"
reqwest = { version = "0.11", features = ["blocking"] }
url = "2.2"
socket2 = "0.5.8"
ctrlc = "3.4.5"
mpegts_pid_tracker = "1.0.2"
<<<<<<< HEAD
=======
bytes = "1.10.0"

[patch.crates-io]
libltntstools-sys = { git = "https://github.com/groovybits/libltntstools", branch = "reduce_cpu_smoothing" }
libltntstools = { git = "https://github.com/groovybits/libltntstools", branch = "reduce_cpu_smoothing" }
>>>>>>> bd645722
<|MERGE_RESOLUTION|>--- conflicted
+++ resolved
@@ -27,11 +27,4 @@
 socket2 = "0.5.8"
 ctrlc = "3.4.5"
 mpegts_pid_tracker = "1.0.2"
-<<<<<<< HEAD
-=======
 bytes = "1.10.0"
-
-[patch.crates-io]
-libltntstools-sys = { git = "https://github.com/groovybits/libltntstools", branch = "reduce_cpu_smoothing" }
-libltntstools = { git = "https://github.com/groovybits/libltntstools", branch = "reduce_cpu_smoothing" }
->>>>>>> bd645722

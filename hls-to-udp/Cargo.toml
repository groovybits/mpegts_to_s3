--- conflicted
+++ resolved
@@ -28,12 +28,5 @@
 ctrlc = "3.4.5"
 mpegts_pid_tracker = "1.0.2"
 bytes = "1.10.0"
-<<<<<<< HEAD
-=======
 regex = "1.11.1"
 chrono = "0.4.40"
-
-[patch.crates-io]
-libltntstools-sys = { git = "https://github.com/groovybits/libltntstools", branch = "reduce_cpu_smoothing" }
-libltntstools = { git = "https://github.com/groovybits/libltntstools", branch = "reduce_cpu_smoothing" }
->>>>>>> 0321e547
